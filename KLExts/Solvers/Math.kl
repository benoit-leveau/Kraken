--- conflicted
+++ resolved
@@ -196,9 +196,5 @@
   }
 
   // Now solve the chain like normal.
-<<<<<<< HEAD
-  return solveNBoneIK(alignedPose, goalPosition);
-=======
   return solveNBoneIK(alignedPose, goalPosition, rigScale);
->>>>>>> eaf819fb
 }
