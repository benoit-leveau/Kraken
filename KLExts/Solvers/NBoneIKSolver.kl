require InlineDrawing;

object NBoneIKSolver : KrakenSolver {
  Xfo initPose[];
};

// Default Constructor
function NBoneIKSolver()
{

}

function NBoneIKSolver(
  Xfo initPose[])
{
  this.initPose = initPose;
}


// Return Arguments for Kraken
function KrakenSolverArg[] NBoneIKSolver.getArguments(){
  KrakenSolverArg args[] = this.parent.getArguments();
  args.push(KrakenSolverArg('useInitPose', 'in', 'Boolean'));
  args.push(KrakenSolverArg('ikblend', 'in', 'Scalar'));
  args.push(KrakenSolverArg('ikgoal', 'in', 'Mat44'));
  args.push(KrakenSolverArg('fkcontrols', 'in', 'Mat44[]'));
  args.push(KrakenSolverArg('tipBoneLen', 'in', 'Scalar'));
  args.push(KrakenSolverArg('pose', 'out', 'Mat44[]'));
  args.push(KrakenSolverArg('legEnd', 'out', 'Mat44'));
  return args;
}


require Math;
require Animation;

function Xfo[] solveNCFIK(
  in Xfo basePose[],
  in Vec3 goalPosition
) {

  Scalar boneLengths[];
  Vec3 boneVectors[];
  Xfo ikpose[];
  Scalar remainingChainLength = 0;
  boneLengths.resize(basePose.size());
  boneVectors.resize(basePose.size());
  ikpose.resize(basePose.size());
  for (Integer i = 0; i < basePose.size()-1; i++) {
    ikpose[i] = basePose[i];
    // Note: Scaling of bones is currently not supported.
    boneVectors[i] = basePose[i].inverse().transformVector(basePose[i+1].tr);
    boneLengths[i] = boneVectors[i].length();
    remainingChainLength += abs(boneLengths[i] /* basePose[i].sc.x*/);
  }
  Integer lastBoneIndex = basePose.size-1;
  Vec3 fkChainTip = basePose[lastBoneIndex].tr;
  Vec3 chainRootPos = basePose[0].tr;

  // Apply the soft limit to the distance to the IK goal
  Vec3 vecToIkGoal = goalPosition - chainRootPos;
  Scalar distToIkGoal = vecToIkGoal.length();
  Quat chainOffsetRotation;

  for (Integer i = 0; i < basePose.size()-1; i++) {
    Vec3 vecToFkChainTip;
    Xfo boneXfo;
    Integer boneIndex = i;
    boneXfo = basePose[i];
    if (i == 0) {
      vecToFkChainTip = fkChainTip - boneXfo.tr;
    }
    else {
      // Transform the bone position by the overall chain offset.
      vecToFkChainTip = fkChainTip - (chainRootPos + (chainOffsetRotation.rotateVector((boneXfo.tr - chainRootPos))));

      // Calculate a new pose position based on the parent bones new orientation
      boneXfo.tr = ikpose[i-1].transformVector(boneVectors[i-1]);
    }
    Scalar distToFkChainTip = vecToFkChainTip.length();
    vecToFkChainTip *= 1.0 / distToFkChainTip;

    vecToIkGoal = goalPosition - boneXfo.tr;
    distToIkGoal = vecToIkGoal.length();
    vecToIkGoal *= 1.0 / distToIkGoal; // normalize the vector
    Scalar boneLength = abs(boneLengths[i] /* boneXfo.sc.x*/);

    if (i == 0) {
      // For the first bone calculate and store the overall chain offset towards the ik target
      chainOffsetRotation.setFrom2Vectors(vecToFkChainTip, vecToIkGoal);

      fkChainTip = boneXfo.tr + (vecToIkGoal * distToFkChainTip);
      boneXfo.ori = chainOffsetRotation * boneXfo.ori;
    }
    else {
      // Apply the chain offset, and apply any incremental correction.
      // This additional correction is required due to a new bone position based on the new parent orientation
      Quat boneOffsetRotation;
      boneOffsetRotation.setFrom2Vectors(vecToFkChainTip, vecToIkGoal);
      boneXfo.ori = boneOffsetRotation * chainOffsetRotation * boneXfo.ori;
    }

    // Based on the bone index, select an appropriate method to solve
    if (i <= (basePose.size() - 3)) {
      // Remove the current bones length from the chain.
      remainingChainLength -= boneLength;
      Vec3 boneLengthVector;
      //if(boneLengths[i] < 0.0 /* || boneXfo.sc.x < 0.0*/)
      //  boneLengthVector = boneXfo.ori.rotateVector(Vec3(-1.0, 0.0, 0.0));
      //else
        boneLengthVector = boneXfo.ori.rotateVector(boneVectors[i].unit());

      // this is the current angle of the bone.
      Scalar fkBoneAngle = acos(Math_clamp(boneLengthVector.dot(vecToIkGoal), -1.0, 1.0));

      if(fkBoneAngle < 0.0001){
        // If the bone is already pointing directly at the target, we can't work with it.
        // in debug mode, report and error...
        continue;
      }

      Vec3 bendAxis = vecToIkGoal.cross(boneLengthVector);
      bendAxis.setUnit();
      Scalar ikBoneAngle;

      if (i == (basePose.size() - 3)) {
        // Use trigonometry to determine the ikBoneAngle
        // Law of cosines. a = BoneLength; b = Child BoneLength; c = Distance to the Ik Goal;
        ikBoneAngle = acos(Math_clamp((sq(boneLength) + sq(distToIkGoal) - sq(remainingChainLength)) / (2.0 * boneLength * distToIkGoal), - 1.0, 1.0));
      }
      else {
        Scalar maxFkBoneAngle, maxIkBoneAngle;

        // distance from the bone tip to the ik gloal
        if (distToFkChainTip > remainingChainLength) {
          // Using the law of cosines, calculate the maximum angle of this bone using the fk Chain tip
          maxFkBoneAngle = acos(Math_clamp((sq(boneLength) + sq(distToFkChainTip) - sq(remainingChainLength)) / (2.0 * boneLength * distToFkChainTip), - 1.0, 1.0));
        }
        else {
          // Add on the remaining chain length as radians.
          maxFkBoneAngle = acos(Math_clamp((boneLength * 0.5) / remainingChainLength, 0.0, 1.0));
          maxFkBoneAngle += (remainingChainLength - distToFkChainTip) / boneLength;
        }

        // distance from the bone tip to the ik gloal
        if (distToIkGoal > remainingChainLength) {
          // Using the law of cosines, calculate the maximum angle of this bone using the fk Chain tip
          maxIkBoneAngle = acos(Math_clamp((sq(boneLength) + sq(distToIkGoal) - sq(remainingChainLength)) / (2.0 * boneLength * distToIkGoal), - 1.0, 1.0));
        }
        else {
          // Add on the remaining chain length as radians.
          maxIkBoneAngle = acos(Math_clamp((boneLength * 0.5) / remainingChainLength, 0.0, 1.0));
          maxIkBoneAngle += (remainingChainLength - distToIkGoal) / boneLength;
        }

        ikBoneAngle = maxIkBoneAngle * (fkBoneAngle / maxFkBoneAngle);
      }

      // Subtract off the current angle the bone has with the vecToIkGoal to keep the delta
      Scalar deltaBoneAngle = (ikBoneAngle - fkBoneAngle);

      // Apply the rotation to the current bones
      Quat offset;
      offset.setFromAxisAndAngle(bendAxis, deltaBoneAngle);
      boneXfo.ori = offset * boneXfo.ori;

    }

    ikpose[boneIndex] = boneXfo;
  }
  ikpose[lastBoneIndex].tr = ikpose[lastBoneIndex-1].transformVector(boneVectors[lastBoneIndex-1]);
  return ikpose;
}


// Solve
function NBoneIKSolver.solve!
(
  Boolean drawDebug,
<<<<<<< HEAD
  Scalar rigScale,
=======
  Boolean useInitPose,
>>>>>>> ee1f5faa
  Scalar ikblend,
  Mat44 ikgoal,
  Mat44 fkcontrols[],
  Scalar tipBoneLen,
  io Mat44 pose[],
  io Mat44 legEnd
) {
  if(fkcontrols.size != pose.size)
    throw("Error in NBoneIKSolver. The number of FKControls does not match the number of joints");

  if(this.initPose.size == 0) {
    this.initPose.resize(pose.size);

    Xfo fkPose[];
    fkPose.resize(fkcontrols.size+1);
    for(UInt32 i=0; i< fkcontrols.size; i++) {
      fkPose[i] = Xfo(fkcontrols[i]);
    }
    this.initPose = fkPose;
    fkPose[fkcontrols.size] = fkPose[fkcontrols.size-1];
    fkPose[fkcontrols.size].tr = fkPose[fkcontrols.size-1].transformVector(fkPose[fkcontrols.size-2].inverse().transformVector(fkPose[fkcontrols.size-1].tr));
  }

  Xfo xfoPose[];
  Vec3 boneVectors[];
  xfoPose.resize(fkcontrols.size+1);
  boneVectors.resize(fkcontrols.size);
  for(UInt32 i=0; i < fkcontrols.size; i++) {
    xfoPose[i] = Xfo(fkcontrols[i]);
    if(i>0)
      boneVectors[i-1] = xfoPose[i-1].inverse().transformVector(xfoPose[i].tr);
  }
  boneVectors[boneVectors.size-1] = Vec3(tipBoneLen, 0.0, 0.0);
  xfoPose[fkcontrols.size] = xfoPose[fkcontrols.size-1];
  xfoPose[fkcontrols.size].tr = xfoPose[fkcontrols.size-1].transformVector(boneVectors[boneVectors.size-1]);

  if(ikblend > 0.0) {
    Xfo ikPose[];
    if (useInitPose == 1) {
      ikPose = solveNCFIK(this.initPose, ikgoal.translation());
    }
    else {
      ikPose = solveNCFIK(xfoPose, ikgoal.translation());
    }

    // Now blend the IK result with the FK result
    for(UInt32 i=0; i < xfoPose.size; i++) {
      xfoPose[i].ori = xfoPose[i].ori.sphericalLinearInterpolate(ikPose[i].ori, ikblend);
      if(i>0)
        xfoPose[i].tr = xfoPose[i-1].transformVector(boneVectors[i-1]);
    }
  }

  // Convert the Xfos back to Mat44s
  for(UInt32 i=0; i < pose.size; i++)
    pose[i] = xfoPose[i].toMat44();
  legEnd = xfoPose[xfoPose.size-1].toMat44();

  // Set debugging visibility.
  this.setDebug(drawDebug);
  if(this.drawDebug) {

    Color boneColor(1.0, 1.0, 0);
    for(UInt32 i=0; i<pose.size; i++){
      Scalar boneLength = boneVectors[i].length();
      etDrawBone(this.handle.rootTransform, 'bone'+i, pose[i], boneLength, boneLength * 0.15, boneColor);
    }
  }
}<|MERGE_RESOLUTION|>--- conflicted
+++ resolved
@@ -177,11 +177,8 @@
 function NBoneIKSolver.solve!
 (
   Boolean drawDebug,
-<<<<<<< HEAD
   Scalar rigScale,
-=======
   Boolean useInitPose,
->>>>>>> ee1f5faa
   Scalar ikblend,
   Mat44 ikgoal,
   Mat44 fkcontrols[],
