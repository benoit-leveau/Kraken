"""Kraken - maths.xfo module.

Classes:
Xfo -- Transform.
"""

from math_object import MathObject
from vec import Vec3
from rotation import Quat
from matrix import Matrix33, Matrix44


class Xfo(MathObject):
    """Transform object."""

    def __init__(self, scl=None, rot=None, tr=None, ro=0):
        super(Xfo, self).__init__()
        self.scl = Vec3(1,1,1)
        self.rot = Quat()
        self.tr = Vec3()
        self.ro = 0

        self.set(scl=scl, rot=rot, tr=tr, ro=ro)


    def __str__(self):
        """String representation of Transform."""

        return "Xfo(scl=" + str(self.scl) + ", rot=" + str(self.rot) + ", tr=" + str(self.tr) + ")"


    def copy(self, xfo):
        """Copy the values from input Xfo.

        Arguments:
        xfo -- Xfo, Xfo to copy values from.

        Return:
        This Xfo.

        """

        self.scl.copy(xfo.scl)
        self.rot.v.copy(xfo.rot.v)
        self.rot.w = xfo.rot.w
        self.tr.copy(xfo.tr)

        return self


    def set(self, scl=None, rot=None, tr=None, ro=0):
        """Sets values of the transform.

        Return:
        self

        """

        if scl is not None and not isinstance(scl, Vec3):
            raise TypeError("Xfo: Invalid type for 'scl' argument. Must be a Vec3.")

        if rot is not None and not isinstance(rot, Quat):
            raise TypeError("Xfo: Invalid type for 'rot' argument. Must be a Quat.")

        if tr is not None and not isinstance(tr, Vec3):
            raise TypeError("Xfo: Invalid type for 'tr' argument. Must be a Vec3.")

        if scl is None:
            scl = Vec3(1,1,1)

        if rot is None:
            rot = Quat()

        if tr is None:
            tr = Vec3()

        self.scl.set(scl.x, scl.y, scl.z)
        self.rot.set(rot.v, rot.w)
        self.tr.set(tr.x, tr.y, tr.z)
        self.ro = ro

        return self


    def setFromMatrix33(self, mat33):
        """Set Xfo values from a Matrix33 object.

        Arguments:
        mat33 -- Matrix33 object.

        Return:
        True if successful.

        """

        if not isinstance(mat33, Matrix33):
            raise TypeError("Xfo: setFromMatrix33: Invalid type for 'mat33' argument. Must be a Matrix33.")

        self.rot.setFromMatrix33(mat33)

        return True


    def setFromMatrix44(self, mat44):
        """Set Xfo values from a Matrix44 object.

        Arguments:
        mat44 -- Matrix44 object.

        Return:
        True if successful.

        """

        if not isinstance(mat44, Matrix44):
            raise TypeError("Xfo: setFromMatrix44: Invalid type for 'mat44' argument. Must be a Matrix44.")

        mat44Array = mat44.toArray()

        mat33 = Matrix33()
        mat33.setFromArray([mat44Array[0],mat44Array[1],mat44Array[2],
                             mat44Array[4],mat44Array[5],mat44Array[6],
                             mat44Array[8],mat44Array[9],mat44Array[10]])

        self.setFromMatrix33(mat33)

        self.tr.x = mat44Array[12]
        self.tr.y = mat44Array[13]
        self.tr.z = mat44Array[14]

        self.scl.x = Vec3(mat44Array[0],mat44Array[1],mat44Array[2]).length()
        self.scl.y = Vec3(mat44Array[4],mat44Array[5],mat44Array[6]).length()
        self.scl.z = Vec3(mat44Array[8],mat44Array[9],mat44Array[10]).length()

        return self


    def setFromVectors(self, inVec1, inVec2, inVec3, translation):
        """Set Xfo values from  3 axis vectors and .

        Arguments:
        inVec1 -- x axis.
        inVec2 -- y axis.
        inVec3 -- z axis.
        translation -- position vector.

        Return:
        True if successful.

        """
        mat33 = Matrix33()
        mat33.set(inVec1, inVec2, inVec3)
        self.rot.setFromMatrix33(mat33.transpose())
        self.tr = translation

        return True


    def setIdentity(self):
        """Sets transform to identity.

        Return:
        self

        """

        self.set(Vec3(), Vec3(), Vec3())

        return self


    def multiply(self, xfo):
        """Multiply this transform with input transform.

        Return:
        New transform.

        """

        resultXfo = Xfo()

        resultXfo.scl = self.scl.multiply(xfo.scl)
        resultXfo.rot = self.rot.multiply(xfo.rot)
        resultXfo.tr = self.tr.add(xfo.tr)

        return resultXfo


    def transformVector(self, v):
        """Transforms a vector by this xfo.

        Arguments:
        v -- Vec3, vector to transform.

        Return:
        Vec3, transformed vector.

        """

        return self.rot.rotateVector(v.multiply(self.scl)).add(self.tr)


    def isIdentity(self):
        """Check if this Xfo is set to Identity.

        Return:
        True if identity, false if not.

        """

        return self.isEqual(Xfo())


    def isEqual(self, other):
        """Check if this Xfo is equal to another.

        Return:
        True if equal, false if not.

        """

        if not isinstance(other, Xfo):
            raise TypeError("Xfo: Invalid type for 'other' argument. Must be a Xfo.")

        return self.scl.equal(other.scl) and \
               self.rot.equal(other.rot) and \
               self.tr.equal(other.tr)


# ===============
# Helper Methods
# ===============
def xfoFromDirAndUpV(base, target, upV):
    """Creates a transform for base object pointing to target with an upvector upV..

    Arguments:
    base -- Vec3, base vec3 to use in calculation.
    target -- Vec3, target vec3 to use in calculation.
    upV -- Vec3, upV vec3 to use in calculation.

    Return:
    Xfo, output xfo.

    """

    rootToWrist = target.subtract(base).unit()
    rootToElbow = upV.subtract(base).unit()
    bone1Normal = rootToWrist.cross(rootToElbow).unit()
    bone1ZAxis = rootToElbow.cross(bone1Normal).unit()
    bicepXfo = Xfo()
    bicepXfo.setFromVectors(rootToElbow, bone1Normal, bone1ZAxis, base)

<<<<<<< HEAD
    return bicepXfo
=======
    vecX = vecTgt.clone()
    vecY = vec.Vec3()
    vecZ = vec.Vec3()
    vecToTgt = vec.Vec3()
    vecBaseToUpV = vecUpV.clone()

    vecX = vecX.subtract(vecBase)
    vecX.normalize()

    vecZ.copy(vecX)

    vecBaseToUpV = vecBaseToUpV.subtract(vecBase)
    vecBaseToUpV.normalize()

    vecZ = vecZ.cross(vecBaseToUpV)
    vecZ.normalize()

    vecY.copy(vecZ)
    vecY = vecY.cross(vecX)
    vecY.normalize()

    print vecX
    print vecY
    print vecZ

    xformDir = Xfo()
    xformDir.setFromVectors(vecX, vecY, vecZ, vecBase)

    print xformDir
    #rotUtil = XSIMath.CreateRotation(0, XSIMath.DegreesToRadians(180), 0)
    #xformDir.AddLocalRotation(rotUtil)

    return xformDir
>>>>>>> bb93ea1b
<|MERGE_RESOLUTION|>--- conflicted
+++ resolved
@@ -250,40 +250,4 @@
     bicepXfo = Xfo()
     bicepXfo.setFromVectors(rootToElbow, bone1Normal, bone1ZAxis, base)
 
-<<<<<<< HEAD
     return bicepXfo
-=======
-    vecX = vecTgt.clone()
-    vecY = vec.Vec3()
-    vecZ = vec.Vec3()
-    vecToTgt = vec.Vec3()
-    vecBaseToUpV = vecUpV.clone()
-
-    vecX = vecX.subtract(vecBase)
-    vecX.normalize()
-
-    vecZ.copy(vecX)
-
-    vecBaseToUpV = vecBaseToUpV.subtract(vecBase)
-    vecBaseToUpV.normalize()
-
-    vecZ = vecZ.cross(vecBaseToUpV)
-    vecZ.normalize()
-
-    vecY.copy(vecZ)
-    vecY = vecY.cross(vecX)
-    vecY.normalize()
-
-    print vecX
-    print vecY
-    print vecZ
-
-    xformDir = Xfo()
-    xformDir.setFromVectors(vecX, vecY, vecZ, vecBase)
-
-    print xformDir
-    #rotUtil = XSIMath.CreateRotation(0, XSIMath.DegreesToRadians(180), 0)
-    #xformDir.AddLocalRotation(rotUtil)
-
-    return xformDir
->>>>>>> bb93ea1b
