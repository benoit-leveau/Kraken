--- conflicted
+++ resolved
@@ -145,12 +145,7 @@
         True if successful.
 
         """
-<<<<<<< HEAD
         mat33 = Matrix33()
-=======
-
-        mat33 = matrix.Matrix33()
->>>>>>> 10895b3e
         mat33.set(inVec1, inVec2, inVec3)
         self.rot.setFromMatrix33(mat33.transpose())
         self.tr = translation
@@ -227,33 +222,6 @@
         return self.scl.equal(other.scl) and \
                self.rot.equal(other.rot) and \
                self.tr.equal(other.tr)
-<<<<<<< HEAD
-=======
-
-
-    def jsonEncode(self):
-        """Encodes object to JSON.
-
-        Return:
-        JSON string.
-
-        """
-
-        d = {
-                "__class__":self.__class__.__name__,
-            }
-
-        attrs = {}
-        for eachItem in self.__dict__.items():
-
-            if hasattr(eachItem[1], "jsonEncode"):
-                attrs[eachItem[0]] = eachItem[1].jsonEncode()
-            else:
-                attrs[eachItem[0]] = eachItem[1]
-
-        d.update(attrs)
-
-        return d
 
 
 # ===============
@@ -309,4 +277,4 @@
     #xformDir.AddLocalRotation(rotUtil)
 
     return xformDir
->>>>>>> 10895b3e
+    