--- conflicted
+++ resolved
@@ -1,21 +1,14 @@
 import json
 
 from kraken import plugins
-<<<<<<< HEAD
 from kraken.core.maths import Xfo, Vec3, Quat
-from kraken.core.profiler import Profiler
 from kraken.examples.arm_component import ArmComponentGuide, ArmComponent
-=======
-from kraken.core.maths import Vec3, Quat
-from kraken.examples.arm_component import ArmComponent
->>>>>>> a06f37be
 from kraken.helpers.utility_methods import logHierarchy
 from kraken.core.profiler import Profiler
 
 
 Profiler.getInstance().push("arm_build")
 
-<<<<<<< HEAD
 armGuide = ArmComponentGuide("arm")
 armGuide.loadData({
         "name": "L_Arm",
@@ -34,18 +27,6 @@
 
 arm = ArmComponent()
 arm.loadData(armGuideData)
-=======
-data = {
-        "location":"R",
-        "bicepPosition": Vec3(-2.27, 15.295, -0.753),
-        "forearmPosition": Vec3(-5.039, 13.56, -0.859),
-        "wristPosition": Vec3(-7.1886, 12.2819, 0.4906),
-        "bicepFKCtrlSize": 1.75,
-        "forearmFKCtrlSize": 1.5
-       }
-
-arm = ArmComponent("arm", data=data)
->>>>>>> a06f37be
 
 builder = plugins.getBuilder()
 builder.build(arm)
