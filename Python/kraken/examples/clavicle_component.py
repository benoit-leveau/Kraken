from kraken.core.maths import Vec3
from kraken.core.maths.xfo import Xfo

from kraken.core.objects.components.component import Component

from kraken.core.objects.attributes.attribute_group import AttributeGroup
from kraken.core.objects.attributes.float_attribute import FloatAttribute
from kraken.core.objects.attributes.bool_attribute import BoolAttribute

from kraken.core.objects.constraints.pose_constraint import PoseConstraint

from kraken.core.objects.locator import Locator
from kraken.core.objects.joint import Joint
from kraken.core.objects.ctrlSpace import CtrlSpace
from kraken.core.objects.control import Control

from kraken.core.objects.operators.splice_operator import SpliceOperator

from kraken.core.profiler import Profiler
from kraken.helpers.utility_methods import logHierarchy


class ClavicleComponentGuide(Component):
    """Clavicle Component Guide"""

    def __init__(self, name='Clavicle', parent=None):
        super(ClavicleComponentGuide, self).__init__(name, parent)

        self.clavicle = Control('bicepFK', parent=self, shape="sphere")
        self.clavicleUpV = Control('bicepFK', parent=self, shape="sphere")
        self.clavicleEnd = Control('bicepFK', parent=self, shape="sphere")

        self.loadData({
            "name": name,
            "location": "L",
            "clavicleXfo": Xfo(Vec3(0.1322, 15.403, -0.5723)),
            "clavicleUpVXfo": Xfo(Vec3(0.0, 1.0, 0.0)),
            "clavicleEndXfo": Xfo(Vec3(2.27, 15.295, -0.753))
        })


    # =============
    # Data Methods
    # =============
    def saveData(self):
        """Save the data for the component to be persisted.

        Return:
        The JSON data object

        """

        data = {
            'name': self.getName(),
            'location': self.getLocation(),
            'clavicleXfo': self.clavicle.xfo,
            'clavicleUpVXfo': self.clavicleUpV.xfo,
            'clavicleEndXfo': self.clavicleEnd.xfo
            }

        return data


    def loadData(self, data):
        """Load a saved guide representation from persisted data.

        Arguments:
        data -- object, The JSON data object.

        Return:
        True if successful.

        """

        self.setName(data['name'])
        self.setLocation(data['location'])
        self.clavicle.xfo = data['clavicleXfo']
        self.clavicleUpV.xfo = data['clavicleUpVXfo']
        self.clavicleEnd.xfo = data['clavicleEndXfo']

        return True


    def getGuideData(self):
        """Returns the Guide data used by the Rig Component to define the layout of the final rig..

        Return:
        The JSON rig data object.

        """

        # values
        claviclePosition = self.clavicle.xfo.tr
        clavicleUpV = self.clavicleUpV.xfo.tr
        clavicleEndPosition = self.clavicleEnd.xfo.tr

        # Calculate Clavicle Xfo
        rootToEnd = clavicleEndPosition.subtract(claviclePosition).unit()
        rootToUpV = clavicleUpV.subtract(claviclePosition).unit()
        bone1ZAxis = rootToUpV.cross(rootToEnd).unit()
        bone1Normal = bone1ZAxis.cross(rootToEnd).unit()

        clavicleXfo = Xfo()
        clavicleXfo.setFromVectors(rootToEnd, bone1Normal, bone1ZAxis, claviclePosition)

<<<<<<< HEAD
=======
        # Add Controls
        clavicleCtrlSpace = CtrlSpace('clavicle', parent=self)
        clavicleCtrlSpace.xfo = clavicleXfo

        clavicleCtrl = Control('clavicle', parent=clavicleCtrlSpace, shape="cube")
        clavicleCtrl.alignOnXAxis()
>>>>>>> a06f37be
        clavicleLen = claviclePosition.subtract(clavicleEndPosition).length()

        return {
                "class":"kraken.examples.clavicle_component.ClavicleComponent",
                "name": self.getName(),
                "location":self.getLocation(),
                "clavicleXfo": clavicleXfo,
                "clavicleLen": clavicleLen
                }


class ClavicleComponent(Component):
    """Clavicle Component"""

    def __init__(self, name='Clavicle', parent=None):

        # location = data.get('location', 'M')

        Profiler.getInstance().push("Construct Clavicle Component:" + name)
        super(ClavicleComponent, self).__init__(name, parent)

        # =========
        # Controls
        # =========
        # Add Controls
        self.clavicleCtrlSrtBuffer = SrtBuffer('clavicle', parent=self)
        self.clavicleCtrl = Control('clavicle', parent=self.clavicleCtrlSrtBuffer, shape="cube")
        self.clavicleCtrl.alignOnXAxis()


        # ==========
        # Deformers
        # ==========
        self.clavicleDef = Joint('clavicle')
        self.clavicleDef.setComponent(self)

        deformersLayer = self.getLayer('deformers')
        deformersLayer.addChild(self.clavicleDef)


        # =====================
        # Create Component I/O
        # =====================
        # Setup Component Xfo I/O's
        self.spineEndInput = Locator('spineEnd')
        self.clavicleEndOutput = Locator('clavicleEnd')
        self.clavicleOutput = Locator('clavicle')

        # Setup componnent Attribute I/O's
        debugInputAttr = BoolAttribute('debug', True)
        rightSideInputAttr = BoolAttribute('rightSide', self.getLocation() is 'R')
        armFollowBodyOutputAttr = FloatAttribute('followBody', 0.0)


        # ==============
        # Constrain I/O
        # ==============
        # Constraint inputs
        clavicleInputConstraint = PoseConstraint('_'.join([self.clavicleCtrl.getName(), 'To', self.spineEndInput.getName()]))
        clavicleInputConstraint.setMaintainOffset(True)
<<<<<<< HEAD
        clavicleInputConstraint.addConstrainer(self.spineEndInput)
        self.clavicleCtrlSrtBuffer.addConstraint(clavicleInputConstraint)
=======
        clavicleInputConstraint.addConstrainer(spineEndInput)
        clavicleCtrlSpace.addConstraint(clavicleInputConstraint)
>>>>>>> a06f37be

        # Constraint outputs
        clavicleConstraint = PoseConstraint('_'.join([self.clavicleOutput.getName(), 'To', self.clavicleCtrl.getName()]))
        clavicleConstraint.addConstrainer(self.clavicleCtrl)
        self.clavicleOutput.addConstraint(clavicleConstraint)

        clavicleEndConstraint = PoseConstraint('_'.join([self.clavicleEndOutput.getName(), 'To', self.clavicleCtrl.getName()]))
        clavicleEndConstraint.addConstrainer(self.clavicleCtrl)
        self.clavicleEndOutput.addConstraint(clavicleEndConstraint)


        # ==================
        # Add Component I/O
        # ==================
        # Add Xfo I/O's
        self.addInput(self.spineEndInput)
        self.addOutput(self.clavicleEndOutput)
        self.addOutput(self.clavicleOutput)

        # Add Attribute I/O's
        self.addInput(debugInputAttr)
        self.addInput(rightSideInputAttr)
        self.addOutput(armFollowBodyOutputAttr)


        # ===============
        # Add Splice Ops
        # ===============
        # Add Deformer Splice Op
        spliceOp = SpliceOperator("clavicleDeformerSpliceOp", "PoseConstraintSolver", "Kraken")
        self.addOperator(spliceOp)

        # Add Att Inputs
        spliceOp.setInput("debug", debugInputAttr)
        spliceOp.setInput("rightSide", rightSideInputAttr)

        # Add Xfo Inputs
        spliceOp.setInput("constrainer", self.clavicleOutput)

        # Add Xfo Outputs
        spliceOp.setOutput("constrainee", self.clavicleDef)

        Profiler.getInstance().pop()

<<<<<<< HEAD

    def loadData(self, data=None):

        self.setName(data.get('name', 'Arm'))
        location = data.get('location', 'M')
        self.setLocation(location)

        self.clavicleCtrlSrtBuffer.xfo = data['clavicleXfo']
        self.clavicleCtrl.xfo = data['clavicleXfo']
        self.clavicleCtrl.scalePoints(Vec3(data['clavicleLen'], 0.75, 0.75))

        if location == "R":
            self.clavicleCtrl.translatePoints(Vec3(0.0, 0.0, -1.0))
        else:
            self.clavicleCtrl.translatePoints(Vec3(0.0, 0.0, 1.0))

        # ============
        # Set IO Xfos
        # ============
        self.spineEndInput.xfo = data['clavicleXfo']
        self.clavicleEndOutput.xfo = data['clavicleXfo']
        self.clavicleOutput.xfo = data['clavicleXfo']

=======
>>>>>>> a06f37be

from kraken.core.kraken_system import KrakenSystem
KrakenSystem.getInstance().registerComponent(ClavicleComponent)<|MERGE_RESOLUTION|>--- conflicted
+++ resolved
@@ -103,15 +103,6 @@
         clavicleXfo = Xfo()
         clavicleXfo.setFromVectors(rootToEnd, bone1Normal, bone1ZAxis, claviclePosition)
 
-<<<<<<< HEAD
-=======
-        # Add Controls
-        clavicleCtrlSpace = CtrlSpace('clavicle', parent=self)
-        clavicleCtrlSpace.xfo = clavicleXfo
-
-        clavicleCtrl = Control('clavicle', parent=clavicleCtrlSpace, shape="cube")
-        clavicleCtrl.alignOnXAxis()
->>>>>>> a06f37be
         clavicleLen = claviclePosition.subtract(clavicleEndPosition).length()
 
         return {
@@ -172,13 +163,8 @@
         # Constraint inputs
         clavicleInputConstraint = PoseConstraint('_'.join([self.clavicleCtrl.getName(), 'To', self.spineEndInput.getName()]))
         clavicleInputConstraint.setMaintainOffset(True)
-<<<<<<< HEAD
         clavicleInputConstraint.addConstrainer(self.spineEndInput)
-        self.clavicleCtrlSrtBuffer.addConstraint(clavicleInputConstraint)
-=======
-        clavicleInputConstraint.addConstrainer(spineEndInput)
         clavicleCtrlSpace.addConstraint(clavicleInputConstraint)
->>>>>>> a06f37be
 
         # Constraint outputs
         clavicleConstraint = PoseConstraint('_'.join([self.clavicleOutput.getName(), 'To', self.clavicleCtrl.getName()]))
@@ -223,7 +209,6 @@
 
         Profiler.getInstance().pop()
 
-<<<<<<< HEAD
 
     def loadData(self, data=None):
 
@@ -247,8 +232,5 @@
         self.clavicleEndOutput.xfo = data['clavicleXfo']
         self.clavicleOutput.xfo = data['clavicleXfo']
 
-=======
->>>>>>> a06f37be
-
 from kraken.core.kraken_system import KrakenSystem
 KrakenSystem.getInstance().registerComponent(ClavicleComponent)