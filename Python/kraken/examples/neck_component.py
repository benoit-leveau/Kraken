from kraken.core.maths import Vec3
from kraken.core.maths.xfo import Xfo

from kraken.core.objects.components.component import Component

from kraken.core.objects.attributes.attribute_group import AttributeGroup
from kraken.core.objects.attributes.bool_attribute import BoolAttribute

from kraken.core.objects.constraints.pose_constraint import PoseConstraint

from kraken.core.objects.component_group import ComponentGroup
from kraken.core.objects.hierarchy_group import HierarchyGroup
from kraken.core.objects.locator import Locator
from kraken.core.objects.joint import Joint
from kraken.core.objects.ctrlSpace import CtrlSpace
from kraken.core.objects.control  import Control

from kraken.core.objects.operators.splice_operator import SpliceOperator

from kraken.core.profiler import Profiler
from kraken.helpers.utility_methods import logHierarchy


class NeckComponentGuide(Component):
    """Neck Component Guide"""

    def __init__(self, name='neckGuide', parent=None, data=None):
        super(NeckComponentGuide, self).__init__(name, parent)

<<<<<<< HEAD
        # Declare Inputs Xfos

        # Declare Output Xfos

        # Declare Input Attrs

        # Declare Output Attrs

        # =========
        # Controls
        # =========
        controlsLayer = self.getOrCreateLayer('controls')
        ctrlCmpGrp = ComponentGroup(self.getName(), self, parent=controlsLayer)
=======

        # ==================
        # Add Component I/O
        # ==================
        
        controlsLayer = self.getOrCreateLayer('controls')
        ctrlCmpGrp = ComponentGroup(self.getName(), self, parent=controlsLayer)
        ctrlCmpGrp.setComponent(self)
>>>>>>> a307643a

        # IO Hierarchies
        inputHrcGrp = HierarchyGroup('inputs', parent=ctrlCmpGrp)
        cmpInputAttrGrp = AttributeGroup('inputs')
        inputHrcGrp.addAttributeGroup(cmpInputAttrGrp)

        outputHrcGrp = HierarchyGroup('outputs', parent=ctrlCmpGrp)
        cmpOutputAttrGrp = AttributeGroup('outputs')
        outputHrcGrp.addAttributeGroup(cmpOutputAttrGrp)

<<<<<<< HEAD
        # Guide Controls
        self.neckCtrl = Control('neck', parent=ctrlCmpGrp, shape="sphere")
        self.neckEndCtrl = Control('neckEnd', parent=ctrlCmpGrp, shape="sphere")
=======

        # Add Xfo I/O's
        self.neckEndInput = Locator('neckBase', parent=inputHrcGrp)
        self.neckEndOutput = Locator('neckEnd', parent=outputHrcGrp)
        self.neckOutput = Locator('neck', parent=outputHrcGrp)

        self.addInput(self.neckEndInput)
        self.addOutput(self.neckEndOutput)
        self.addOutput(self.neckOutput)


        self.neck = Control('neck', parent=self, shape="sphere")
        self.neckEnd = Control('neckEnd', parent=self, shape="sphere")
>>>>>>> a307643a

        if data is None:
            data = {
                    "name": name,
                    "location": "M",
                    "neckPosition": Vec3(0.0, 16.5572, -0.6915),
                    "neckEndPosition": Vec3(0.0, 17.4756, -0.421)
                   }

        self.loadData(data)


    # =============
    # Data Methods
    # =============
    def saveData(self):
        """Save the data for the component to be persisted.

        Return:
        The JSON data object

        """

        data = {
                "name": self.getName(),
                "location": self.getLocation(),
                "neckPosition": self.neckCtrl.xfo.tr,
                "neckEndPosition": self.neckEndCtrl.xfo.tr
               }

        return data


    def loadData(self, data):
        """Load a saved guide representation from persisted data.

        Arguments:
        data -- object, The JSON data object.

        Return:
        True if successful.

        """

        if 'name' in data:
            self.setName(data['name'])

        self.setLocation(data.get('location', 'M'))
        self.neckCtrl.xfo.tr = data['neckPosition']
        self.neckEndCtrl.xfo.tr = data['neckEndPosition']

        return True


    def getGuideData(self):
        """Returns the Guide data used by the Rig Component to define the layout of the final rig.

        Return:
        The JSON rig data object.

        """

        # values
        neckEndPosition = self.neckCtrl.xfo.tr
        neckPosition = self.neckEndCtrl.xfo.tr
        neckUpV = Vec3(0.0, 0.0, -1.0)

        # Calculate Neck Xfo
        rootToEnd = neckEndPosition.subtract(neckPosition).unit()
        rootToUpV = neckUpV.subtract(neckPosition).unit()
        bone1ZAxis = rootToUpV.cross(rootToEnd).unit()
        bone1Normal = bone1ZAxis.cross(rootToEnd).unit()

        neckXfo = Xfo()
        neckXfo.setFromVectors(rootToEnd, bone1Normal, bone1ZAxis, neckPosition)

        return {
                "class":"kraken.examples.neck_component.NeckComponent",
                "name": self.getName(),
                "location":self.getLocation(),
                "neckXfo": neckXfo
               }


from kraken.core.kraken_system import KrakenSystem
KrakenSystem.getInstance().registerComponent(NeckComponentGuide)



class NeckComponent(Component):
    """Neck Component"""

    def __init__(self, name="neck", parent=None):

        Profiler.getInstance().push("Construct Neck Component:" + name)
        super(NeckComponent, self).__init__(name, parent)

        # Declare Inputs Xfos
        self.neckBaseInput = self.addInput('neckBase', dataType='Xfo')

        # Declare Output Xfos
        self.neckEndOutput = self.addOutput('neckEnd', dataType='Xfo')
        self.neckOutput = self.addOutput('neck', dataType='Xfo')

        # Declare Input Attrs

        # =========
        # Controls
        # =========
        controlsLayer = self.getOrCreateLayer('controls')
        ctrlCmpGrp = ComponentGroup(self.getName(), self, parent=controlsLayer)
        ctrlCmpGrp.setComponent(self)

        # IO Hierarchies
        inputHrcGrp = HierarchyGroup('inputs', parent=ctrlCmpGrp)
        cmpInputAttrGrp = AttributeGroup('inputs')
        inputHrcGrp.addAttributeGroup(cmpInputAttrGrp)

        outputHrcGrp = HierarchyGroup('outputs', parent=ctrlCmpGrp)
        cmpOutputAttrGrp = AttributeGroup('outputs')
        outputHrcGrp.addAttributeGroup(cmpOutputAttrGrp)

        # Neck
        self.neckCtrlSpace = CtrlSpace('neck', parent=ctrlCmpGrp)

        self.neckCtrl = Control('neck', parent=self.neckCtrlSpace, shape="pin")
        self.neckCtrl.scalePoints(Vec3(1.25, 1.25, 1.25))
        self.neckCtrl.translatePoints(Vec3(0, 0, -0.5))
        self.neckCtrl.rotatePoints(90, 0, 90)
        self.neckCtrl.setColor("orange")


        # ==========
        # Deformers
        # ==========
        deformersLayer = self.getOrCreateLayer('deformers')
        defCmpGrp = ComponentGroup(self.getName(), self, parent=deformersLayer)

        neckDef = Joint('neck', parent=defCmpGrp)
        neckDef.setComponent(self)


        # =====================
        # Create Component I/O
        # =====================
        # Setup Component Xfo I/O's
        self.neckEndInputTgt = Locator('neckBase', parent=inputHrcGrp)
        self.neckEndOutputTgt = Locator('neckEnd', parent=outputHrcGrp)
        self.neckOutputTgt = Locator('neck', parent=outputHrcGrp)

        # Set IO Targets
        self.neckBaseInput.setTarget(self.neckEndInputTgt)
        self.neckEndOutput.setTarget(self.neckEndOutputTgt)
        self.neckOutput.setTarget(self.neckOutputTgt)

        # Setup componnent Attribute I/O's
        debugInputAttr = BoolAttribute('debug', True)
        rightSideInputAttr = BoolAttribute('rightSide', self.getLocation() is 'R')

        cmpInputAttrGrp.addAttribute(debugInputAttr)
        cmpInputAttrGrp.addAttribute(rightSideInputAttr)

        # ==============
        # Constrain I/O
        # ==============
        # Constraint inputs
        clavicleInputConstraint = PoseConstraint('_'.join([self.neckCtrlSpace.getName(), 'To', self.neckEndInputTgt.getName()]))
        clavicleInputConstraint.setMaintainOffset(True)
        clavicleInputConstraint.addConstrainer(self.neckEndInputTgt)
        self.neckCtrlSpace.addConstraint(clavicleInputConstraint)

        # Constraint outputs
        neckEndConstraint = PoseConstraint('_'.join([self.neckEndOutputTgt.getName(), 'To', self.neckCtrl.getName()]))
        neckEndConstraint.addConstrainer(self.neckCtrl)
        self.neckEndOutputTgt.addConstraint(neckEndConstraint)


        # ==================
        # Add Component I/O
        # ==================
        # Add Xfo I/O's
        # self.addInput(self.neckEndInputTgt)
        # self.addOutput(self.neckEndOutputTgt)
        # self.addOutput(self.neckOutputTgt)

        # Add Attribute I/O's
        # self.addInput(debugInputAttr)
        # self.addInput(rightSideInputAttr)


        # ===============
        # Add Splice Ops
        # ===============
        #Add Deformer Splice Op
        spliceOp = SpliceOperator("neckDeformerSpliceOp", "PoseConstraintSolver", "Kraken")
        self.addOperator(spliceOp)

        # Add Att Inputs
        spliceOp.setInput("debug", debugInputAttr)
        spliceOp.setInput("rightSide", rightSideInputAttr)

        # Add Xfo Inputstrl)
        spliceOp.setInput("constrainer", self.neckEndOutputTgt)

        # Add Xfo Outputs
        spliceOp.setOutput("constrainee", neckDef)

        Profiler.getInstance().pop()


    def loadData(self, data=None):

        self.setName(data.get('name', 'neck'))
        location = data.get('location', 'M')
        self.setLocation(location)

        self.neckCtrlSpace.xfo = data['neckXfo']
        self.neckCtrl.xfo = data['neckXfo']

        # ============
        # Set IO Xfos
        # ============
        self.neckEndInputTgt.xfo = data['neckXfo']
        self.neckEndOutputTgt.xfo = data['neckXfo']
        self.neckOutputTgt.xfo = data['neckXfo']


from kraken.core.kraken_system import KrakenSystem
KrakenSystem.getInstance().registerComponent(NeckComponent)<|MERGE_RESOLUTION|>--- conflicted
+++ resolved
@@ -27,7 +27,6 @@
     def __init__(self, name='neckGuide', parent=None, data=None):
         super(NeckComponentGuide, self).__init__(name, parent)
 
-<<<<<<< HEAD
         # Declare Inputs Xfos
 
         # Declare Output Xfos
@@ -41,16 +40,6 @@
         # =========
         controlsLayer = self.getOrCreateLayer('controls')
         ctrlCmpGrp = ComponentGroup(self.getName(), self, parent=controlsLayer)
-=======
-
-        # ==================
-        # Add Component I/O
-        # ==================
-        
-        controlsLayer = self.getOrCreateLayer('controls')
-        ctrlCmpGrp = ComponentGroup(self.getName(), self, parent=controlsLayer)
-        ctrlCmpGrp.setComponent(self)
->>>>>>> a307643a
 
         # IO Hierarchies
         inputHrcGrp = HierarchyGroup('inputs', parent=ctrlCmpGrp)
@@ -61,25 +50,12 @@
         cmpOutputAttrGrp = AttributeGroup('outputs')
         outputHrcGrp.addAttributeGroup(cmpOutputAttrGrp)
 
-<<<<<<< HEAD
         # Guide Controls
         self.neckCtrl = Control('neck', parent=ctrlCmpGrp, shape="sphere")
         self.neckEndCtrl = Control('neckEnd', parent=ctrlCmpGrp, shape="sphere")
-=======
-
-        # Add Xfo I/O's
-        self.neckEndInput = Locator('neckBase', parent=inputHrcGrp)
-        self.neckEndOutput = Locator('neckEnd', parent=outputHrcGrp)
-        self.neckOutput = Locator('neck', parent=outputHrcGrp)
-
-        self.addInput(self.neckEndInput)
-        self.addOutput(self.neckEndOutput)
         self.addOutput(self.neckOutput)
 
 
-        self.neck = Control('neck', parent=self, shape="sphere")
-        self.neckEnd = Control('neckEnd', parent=self, shape="sphere")
->>>>>>> a307643a
 
         if data is None:
             data = {
