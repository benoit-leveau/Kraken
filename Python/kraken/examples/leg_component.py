--- conflicted
+++ resolved
@@ -121,24 +121,15 @@
         """
 
         data = {
-<<<<<<< HEAD
             'class':"kraken.examples.leg_component.LegComponentGuide",
             'name': self.getName(),
             'location': self.getLocation(),
             'femurXfo': self.femurCtrl.xfo,
             'kneeXfo': self.kneeCtrl.xfo,
-            'ankleXfo': self.ankleCtrl.xfo
+            'ankleXfo': self.ankleCtrl.xfo,
+            'toeXfo': self.toeCtrl.xfo,
+            'toeTipXfo': self.toeTipCtrl.xfo
            }
-=======
-                'name': self.getName(),
-                'location': self.getLocation(),
-                'femurXfo': self.femurCtrl.xfo,
-                'kneeXfo': self.kneeCtrl.xfo,
-                'ankleXfo': self.ankleCtrl.xfo,
-                'toeXfo': self.toeCtrl.xfo,
-                'toeTipXfo': self.toeTipCtrl.xfo
-               }
->>>>>>> 3c9eb51c
 
         return data
 
@@ -220,31 +211,19 @@
         upVXfo.tr = upVXfo.transformVector(Vec3(0, 0, 5))
 
         data = {
-<<<<<<< HEAD
-            'class':"kraken.examples.leg_component.LegComponentRig",
-            'name': self.getName(),
-            'location':self.getLocation(),
-            'femurXfo': femurXfo,
-            'kneeXfo': kneeXfo,
-            'ankleXfo': ankleXfo,
-            'upVXfo': upVXfo,
-            'femurLen': femurLen,
-            'shinLen': shinLen
-           }
-=======
-                "class":"kraken.examples.leg_component.LegComponentRig",
-                "name": self.getName(),
-                "location":self.getLocation(),
-                "femurXfo": femurXfo,
-                "kneeXfo": kneeXfo,
-                "handleXfo": handleXfo,
-                "ankleXfo": ankleXfo,
-                "toeXfo": toeXfo,
-                "upVXfo": upVXfo,
-                "femurLen": femurLen,
-                "shinLen": shinLen
-               }
->>>>>>> 3c9eb51c
+                'class':'kraken.examples.leg_component.LegComponentRig',
+                'name': self.getName(),
+                'location':self.getLocation(),
+                'femurXfo': femurXfo,
+                'kneeXfo': kneeXfo,
+                'handleXfo': handleXfo,
+                'ankleXfo': ankleXfo,
+                'toeXfo': toeXfo,
+                'upVXfo': upVXfo,
+                'femurLen': femurLen,
+                'shinLen': shinLen
+            }
+
 
         return data
 
