from kraken.core.maths import Vec3

from kraken.core.objects.components.component import Component

from kraken.core.objects.attributes.attribute_group import AttributeGroup
from kraken.core.objects.attributes.bool_attribute import BoolAttribute
from kraken.core.objects.attributes.integer_attribute import IntegerAttribute
from kraken.core.objects.attributes.float_attribute import FloatAttribute

from kraken.core.objects.constraints.pose_constraint import PoseConstraint

from kraken.core.objects.component_group import ComponentGroup
from kraken.core.objects.hierarchy_group import HierarchyGroup
from kraken.core.objects.locator import Locator
from kraken.core.objects.joint import Joint
from kraken.core.objects.ctrlSpace import CtrlSpace
from kraken.core.objects.layer import Layer
from kraken.core.objects.control import Control

from kraken.core.objects.operators.splice_operator import SpliceOperator

from kraken.core.profiler import Profiler
from kraken.helpers.utility_methods import logHierarchy


class SpineComponentGuide(Component):
    """Spine Component Guide"""

    def __init__(self, name='Spine', parent=None):
        super(SpineComponentGuide, self).__init__(name, parent)

        self.cog = Control('cogPosition', parent=self, shape="sphere")
        self.cog.setColor("red")

        self.spine01 = Control('spine01Position', parent=self, shape="sphere")
        self.spine02 = Control('spine02Position', parent=self, shape="sphere")
        self.spine03 = Control('spine03Position', parent=self, shape="sphere")
        self.spine04 = Control('spine04Position', parent=self, shape="sphere")

        self.numDeformers = IntegerAttribute('numDeformers', 1)

        self.addInput(self.numDeformers)

        self.loadData({
            "name": name,
            "location": "M",
            "cogPosition": Vec3(0.0, 11.1351, -0.1382),
            "spine01Position": Vec3(0.0, 11.1351, -0.1382),
            "spine02Position": Vec3(0.0, 11.8013, -0.1995),
            "spine03Position": Vec3(0.0, 12.4496, -0.3649),
            "spine04Position": Vec3(0.0, 13.1051, -0.4821),
            "numDeformers": 6
        })


    # =============
    # Data Methods
    # =============
    def saveData(self):
        """Save the data for the component to be persisted.

        Return:
        The JSON data object

        """

        data = {
            "name": self.getName(),
            "location": self.getLocation(),
            "cogPosition": self.cog.xfo.tr,
            "spine01Position": self.spine01.xfo.tr,
            "spine02Position": self.spine02.xfo.tr,
            "spine03Position": self.spine03.xfo.tr,
            "spine04Position": self.spine04.xfo.tr,
            "numDeformers": self.numDeformers.getValue()
            }

        return data


    def loadData(self, data):
        """Load a saved guide representation from persisted data.

        Arguments:
        data -- object, The JSON data object.

        Return:
        True if successful.

        """

        if 'name' in data:
            self.setName(data['name'])
        self.setLocation(data['location'])
        self.cog.xfo.tr = data["cogPosition"]
        self.spine01.xfo.tr = data["spine01Position"]
        self.spine02.xfo.tr = data["spine02Position"]
        self.spine03.xfo.tr = data["spine03Position"]
        self.spine04.xfo.tr = data["spine04Position"]
        self.numDeformers.setValue(data["numDeformers"])

        return True


    def getGuideData(self):
        """Returns the Guide data used by the Rig Component to define the layout of the final rig.

        Return:
        The JSON rig data object.

        """

        # values

        return {
                "class":"kraken.examples.spine_component.SpineComponent",
                "name": self.getName(),
                "location":self.getLocation(),
                "cogPosition": self.cog.xfo.tr,
                "spine01Position": self.spine01.xfo.tr,
                "spine02Position": self.spine02.xfo.tr,
                "spine03Position": self.spine03.xfo.tr,
                "spine04Position": self.spine04.xfo.tr,
                "numDeformers": self.numDeformers.getValue()
               }


class SpineComponent(Component):
    """Spine Component"""

    def __init__(self, name="Spine", parent=None):

        Profiler.getInstance().push("Construct Spine Component:" + name)
        super(SpineComponent, self).__init__(name, parent)

        # =========
        # Controls
        # =========
        controlsLayer = self.getOrCreateLayer('controls')
        ctrlCmpGrp = ComponentGroup(self.getName(), self, parent=controlsLayer)

        # IO Hierarchies
        inputHrcGrp = HierarchyGroup('inputs', parent=ctrlCmpGrp)
        cmpInputAttrGrp = AttributeGroup('inputs')
        inputHrcGrp.addAttributeGroup(cmpInputAttrGrp)

        self.outputHrcGrp = HierarchyGroup('outputs', parent=ctrlCmpGrp)
        cmpOutputAttrGrp = AttributeGroup('outputs')
        self.outputHrcGrp.addAttributeGroup(cmpOutputAttrGrp)

        # COG
        self.cogCtrlSpace = CtrlSpace('cog', parent=ctrlCmpGrp)

        self.cogCtrl = Control('cog', parent=self.cogCtrlSpace, shape="circle")
        self.cogCtrl.scalePoints(Vec3(6.0, 6.0, 6.0))
        self.cogCtrl.setColor("orange")

        # Spine01
        self.spine01CtrlSpace = CtrlSpace('spine01', parent=self.cogCtrl)

        self.spine01Ctrl = Control('spine01', parent=self.spine01CtrlSpace, shape="circle")
        self.spine01Ctrl.scalePoints(Vec3(4.0, 4.0, 4.0))

        # Spine02
        self.spine02CtrlSpace = CtrlSpace('spine02', parent=self.spine01Ctrl)

        self.spine02Ctrl = Control('spine02', parent=self.spine02CtrlSpace, shape="circle")
        self.spine02Ctrl.scalePoints(Vec3(4.5, 4.5, 4.5))


        # Spine03
        self.spine03CtrlSpace = CtrlSpace('spine03', parent=self.spine02Ctrl)

        self.spine03Ctrl = Control('spine03', parent=self.spine03CtrlSpace, shape="circle")
        self.spine03Ctrl.scalePoints(Vec3(4.5, 4.5, 4.5))
        self.spine03Ctrl.setColor("blue")

        # Spine04
        self.spine04CtrlSpace = CtrlSpace('spine04', parent=self.cogCtrl)

        self.spine04Ctrl = Control('spine04', parent=self.spine04CtrlSpace, shape="circle")
        self.spine04Ctrl.scalePoints(Vec3(6.0, 6.0, 6.0))


        # ==========
        # Deformers
        # ==========
        deformersLayer = self.getOrCreateLayer('deformers')
<<<<<<< HEAD
        defCmpGrp = ComponentGroup(self.getName(), self, parent=deformersLayer)
=======
        self.defCmpGrp = ComponentGroup(self.getName(), parent=deformersLayer)
>>>>>>> 44e3bb05

        self.deformerJoints = []
        self.spineOutputs = []
        self.setNumDeformers(1)

        # =====================
        # Create Component I/O
        # =====================
        # Setup component Xfo I/O's

        spineBaseOutput = Locator('spineBase', parent=self.outputHrcGrp)
        spineEndOutput = Locator('spineEnd', parent=self.outputHrcGrp)

        # Setup componnent Attribute I/O's
        debugInputAttr = BoolAttribute('debug', True)

        self.lengthInputAttr = FloatAttribute('length', 1.0)

        cmpInputAttrGrp.addAttribute(debugInputAttr)
        cmpInputAttrGrp.addAttribute(self.lengthInputAttr)


        # ==============
        # Constrain I/O
        # ==============
        # Constraint inputs

        # Constraint outputs
        self.spineBaseOutputConstraint = PoseConstraint('_'.join([spineBaseOutput.getName(), 'To', 'spineBase']))
        self.spineBaseOutputConstraint.addConstrainer(self.spineOutputs[0])
        spineBaseOutput.addConstraint(self.spineBaseOutputConstraint)

        self.spineEndOutputConstraint = PoseConstraint('_'.join([spineEndOutput.getName(), 'To', 'spineEnd']))
        self.spineEndOutputConstraint.addConstrainer(self.spineOutputs[0])
        spineEndOutput.addConstraint(self.spineEndOutputConstraint)


        # ==================
        # Add Component I/O
        # ==================
        # Add Xfo I/O's

        for spineOutput in self.spineOutputs:
            self.addOutput(spineOutput)

        self.addOutput(spineBaseOutput)
        self.addOutput(spineEndOutput)

        # Add Attribute I/O's
        self.addInput(debugInputAttr)
        self.addInput(self.lengthInputAttr)


        # ===============
        # Add Splice Ops
        # ===============
        # Add Splice Op
        self.bezierSpineSpliceOp = SpliceOperator("spineSpliceOp", "BezierSpineSolver", "Kraken")
        self.addOperator(self.bezierSpineSpliceOp)

        # Add Att Inputs
        self.bezierSpineSpliceOp.setInput("debug", debugInputAttr)
        self.bezierSpineSpliceOp.setInput("length", self.lengthInputAttr)

        # Add Xfo Inputs
        self.bezierSpineSpliceOp.setInput("base", self.spine01Ctrl)
        self.bezierSpineSpliceOp.setInput("baseHandle", self.spine02Ctrl)
        self.bezierSpineSpliceOp.setInput("tipHandle", self.spine03Ctrl)
        self.bezierSpineSpliceOp.setInput("tip", self.spine04Ctrl)

        # Add Xfo Outputs
        for spineOutput in self.spineOutputs:
            self.bezierSpineSpliceOp.setOutput("outputs", spineOutput)


        # Add Deformer Splice Op
        self.outputsToDeformersSpliceOp = SpliceOperator("spineDeformerSpliceOp", "MultiPoseConstraintSolver", "Kraken")
        self.addOperator(self.outputsToDeformersSpliceOp)

        # Add Att Inputs
        self.outputsToDeformersSpliceOp.setInput("debug", debugInputAttr)

        # Add Xfo Inputstrl)
        for spineOutput in self.spineOutputs:
            self.outputsToDeformersSpliceOp.setInput("constrainers", spineOutput)

        # Add Xfo Outputs
        for joint in self.deformerJoints:
            self.outputsToDeformersSpliceOp.setOutput("constrainees", joint)



        Profiler.getInstance().pop()


    def setNumDeformers(self, numDeformers):

        # Add new deformers and outputs
        for i in xrange(len(self.deformerJoints), numDeformers):
            name = 'spine' + str(i + 1).zfill(2)
            spineDef = Joint(name, parent=self.defCmpGrp)
            spineDef.setComponent(self)
            self.deformerJoints.append(spineDef)

        for i in xrange(len(self.outputs), numDeformers):
            name = 'spine' + str(i + 1).zfill(2)
            spineOutput = Locator(name, parent=self.outputHrcGrp)
            self.spineOutputs.append(spineOutput)


    def loadData(self, data=None):

        self.setName(data.get('name', 'Spine'))
        location = data.get('location', 'M')
        self.setLocation(location)

        cogPosition = data['cogPosition']
        spine01Position = data['spine01Position']
        spine02Position = data['spine02Position']
        spine03Position = data['spine03Position']
        spine04Position = data['spine04Position']
        numDeformers = data['numDeformers']

        self.cogCtrlSpace.xfo.tr = cogPosition
        self.cogCtrl.xfo.tr = cogPosition

        self.spine01CtrlSpace.xfo.tr = spine01Position
        self.spine01Ctrl.xfo.tr = spine01Position

        self.spine02CtrlSpace.xfo.tr = spine02Position
        self.spine02Ctrl.xfo.tr = spine02Position

        self.spine03CtrlSpace.xfo.tr = spine03Position
        self.spine03Ctrl.xfo.tr = spine03Position

        self.spine04CtrlSpace.xfo.tr = spine04Position
        self.spine04Ctrl.xfo.tr = spine04Position

        length = spine01Position.distanceTo(spine02Position) + spine02Position.distanceTo(spine03Position) + spine03Position.distanceTo(spine04Position)
        self.lengthInputAttr.setMax(length * 3.0)
        self.lengthInputAttr.setValue(length)

        # Update number of deformers and outputs
        self.setNumDeformers(numDeformers)

        # Updating constraint to use the updated last output.
        self.spineEndOutputConstraint.setConstrainer(self.spineOutputs[-1], index=0)

        # ============
        # Set IO Xfos
        # ============

        # ====================
        # Evaluate Splice Ops
        # ====================
        # evaluate the spine op so that all the output transforms are updated.
        self.bezierSpineSpliceOp.evaluate()

        # evaluate the constraint op so that all the joint transforms are updated.
        self.outputsToDeformersSpliceOp.evaluate()


from kraken.core.kraken_system import KrakenSystem
KrakenSystem.getInstance().registerComponent(SpineComponent)<|MERGE_RESOLUTION|>--- conflicted
+++ resolved
@@ -186,11 +186,7 @@
         # Deformers
         # ==========
         deformersLayer = self.getOrCreateLayer('deformers')
-<<<<<<< HEAD
-        defCmpGrp = ComponentGroup(self.getName(), self, parent=deformersLayer)
-=======
-        self.defCmpGrp = ComponentGroup(self.getName(), parent=deformersLayer)
->>>>>>> 44e3bb05
+        self.defCmpGrp = ComponentGroup(self.getName(), self, parent=deformersLayer)
 
         self.deformerJoints = []
         self.spineOutputs = []
