--- conflicted
+++ resolved
@@ -84,34 +84,7 @@
         spine04Ctrl.scalePoints(Vec3(6.0, 6.0, 6.0))
         spine04Ctrl.xfo.tr = spine04Position
 
-<<<<<<< HEAD
-=======
-        # =====================
-        # Create Component I/O
-        # =====================
-        # Setup component Xfo I/O's
-        spine01Output = Locator('spine01')
-        spine01Output.xfo.tr = spine01Ctrl.xfo.tr
-        spine02Output = Locator('spine02')
-        spine02Output.xfo.tr = spine01Ctrl.xfo.tr
-        spine03Output = Locator('spine03')
-        spine03Output.xfo.tr = spine01Ctrl.xfo.tr
-        spine04Output = Locator('spine04')
-        spine04Output.xfo.tr = spine01Ctrl.xfo.tr
-
-        spineBaseOutput = Locator('spineBase')
-        spineBaseOutput.xfo.tr = spine01Ctrl.xfo.tr
-
-        spineEndOutput = Locator('spineEnd')
-        spineEndOutput.xfo.tr = spine03Ctrl.xfo.tr
-
-        # Setup componnent Attribute I/O's
-        debugInputAttr = BoolAttribute('debug', True)
-
-        length = spine01Position.distanceTo(spine02Position) + spine02Position.distanceTo(spine03Position) + spine03Position.distanceTo(spine04Position)
-        lengthInputAttr = FloatAttribute('length', length)
-
->>>>>>> cf2bcc46
+
         # ==========
         # Deformers
         # ==========
