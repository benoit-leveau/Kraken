from kraken.core.maths import Vec3, Vec3, Euler, Quat, Xfo

from kraken.core.objects.components.component import Component

from kraken.core.objects.attributes.attribute_group import AttributeGroup
from kraken.core.objects.attributes.float_attribute import FloatAttribute
from kraken.core.objects.attributes.bool_attribute import BoolAttribute

from kraken.core.objects.constraints.pose_constraint import PoseConstraint

from kraken.core.objects.component_group import ComponentGroup
from kraken.core.objects.hierarchy_group import HierarchyGroup
from kraken.core.objects.locator import Locator
from kraken.core.objects.joint import Joint
from kraken.core.objects.ctrlSpace import CtrlSpace
from kraken.core.objects.control  import Control

from kraken.core.objects.operators.splice_operator import SpliceOperator

from kraken.core.profiler import Profiler
from kraken.helpers.utility_methods import logHierarchy


class FootComponentGuide(Component):
    """Foot Component Guide"""

    def __init__(self, name='Foot', parent=None, data=None):
        super(FootComponentGuide, self).__init__(name, parent)

        # ================
        # Setup Hierarchy
        # ================
        controlsLayer = self.getOrCreateLayer('controls')
        ctrlCmpGrp = ComponentGroup(self.getName(), self, parent=controlsLayer)

        # IO Hierarchies
        inputHrcGrp = HierarchyGroup('inputs', parent=ctrlCmpGrp)
        cmpInputAttrGrp = AttributeGroup('inputs', parent=inputHrcGrp)

        outputHrcGrp = HierarchyGroup('outputs', parent=ctrlCmpGrp)
        cmpOutputAttrGrp = AttributeGroup('outputs', parent=outputHrcGrp)


        # ===========
        # Declare IO
        # ===========
        # Declare Inputs Xfos
        self.legEndXfoInputTgt = self.createInput('legEndXfo', dataType='Xfo', parent=inputHrcGrp)

        # Declare Output Xfos
        self.footEndOutputTgt = self.createOutput('footEnd', dataType='Xfo', parent=outputHrcGrp)
        self.footOutputTgt = self.createOutput('foot', dataType='Xfo', parent=outputHrcGrp)

        # Declare Input Attrs
        self.drawDebugInputAttr = self.createInput('drawDebug', dataType='Boolean', parent=cmpInputAttrGrp)
        self.rightSideInputAttr = self.createInput('rightSide', dataType='Boolean', parent=cmpInputAttrGrp)

        # Declare Output Attrs

        # =========
        # Controls
        # =========
        # Guide Controls
        self.footCtrl = Control('foot', parent=ctrlCmpGrp, shape="sphere")

        if data is None:
            data = {
                    "name": name,
                    "location": "L",
                    "footXfo": Xfo(tr=Vec3(1.841, 1.1516, -1.237), ori=Quat(Vec3(0.6377, -0.5695, 0.3053), 0.4190))
                   }

        self.loadData(data)


    # =============
    # Data Methods
    # =============
    def saveData(self):
        """Save the data for the component to be persisted.

        Return:
        The JSON data object

        """

        data = {
            'name': self.getName(),
            'location': self.getLocation(),
            'footXfo': self.footCtrl.xfo
            }

        return data


    def loadData(self, data):
        """Load a saved guide representation from persisted data.

        Arguments:
        data -- object, The JSON data object.

        Return:
        True if successful.

        """

        if 'name' in data:
            self.setName(data['name'])

        self.setLocation(data['location'])
        self.footCtrl.xfo = data['footXfo']

        return True


    def getGuideData(self):
        """Returns the Guide data used by the Rig Component to define the layout of the final rig..

        Return:
        The JSON rig data object.

        """

        # values
        footXfo = self.footCtrl.xfo

        data = {
                "class":"kraken.examples.foot_component.FootComponent",
                "name": self.getName(),
                "location": self.getLocation(),
                "footXfo": footXfo
               }

        return data


class FootComponent(Component):
    """Foot Component"""

    def __init__(self, name='foot', parent=None):

        Profiler.getInstance().push("Construct Foot Component:" + name)
        super(FootComponent, self).__init__(name, parent)

        # ================
        # Setup Hierarchy
        # ================
        controlsLayer = self.getOrCreateLayer('controls')
        ctrlCmpGrp = ComponentGroup(self.getName(), self, parent=controlsLayer)

        # IO Hierarchies
        inputHrcGrp = HierarchyGroup('inputs', parent=ctrlCmpGrp)
        cmpInputAttrGrp = AttributeGroup('inputs', parent=inputHrcGrp)

        outputHrcGrp = HierarchyGroup('outputs', parent=ctrlCmpGrp)
        cmpOutputAttrGrp = AttributeGroup('outputs', parent=outputHrcGrp)


        # ===========
        # Declare IO
        # ===========
        # Declare Inputs Xfos
        self.legEndXfoInputTgt = self.createInput('legEndXfo', dataType='Xfo', parent=inputHrcGrp)

        # Declare Output Xfos
        self.footEndOutputTgt = self.createOutput('footEnd', dataType='Xfo', parent=outputHrcGrp)
        self.footOutputTgt = self.createOutput('foot', dataType='Xfo', parent=outputHrcGrp)

        # Declare Input Attrs
        self.drawDebugInputAttr = self.createInput('drawDebug', dataType='Boolean', parent=cmpInputAttrGrp)
        self.rightSideInputAttr = self.createInput('rightSide', dataType='Boolean', parent=cmpInputAttrGrp)

        # Declare Output Attrs


        # =========
        # Controls
        # =========
        # Foot
        self.footCtrlSpace = CtrlSpace('foot', parent=ctrlCmpGrp)

        self.footCtrl = Control('foot', parent=self.footCtrlSpace, shape="cube")
        self.footCtrl.alignOnXAxis()
        self.footCtrl.scalePoints(Vec3(2.5, 1.5, 0.75))

        # Rig Ref objects
        self.footRefSrt = Locator('footRef', parent=ctrlCmpGrp)

        # Add Component Params to IK control
        footSettingsAttrGrp = AttributeGroup("DisplayInfo_FootSettings",
            parent=self.footCtrl)
        footLinkToWorldInputAttr = FloatAttribute('linkToWorld', 1.0,
            maxValue=1.0, parent=footSettingsAttrGrp)


        # ==========
        # Deformers
        # ==========
        deformersLayer = self.getOrCreateLayer('deformers')
        defCmpGrp = ComponentGroup(self.getName(), self, parent=deformersLayer)

        footDef = Joint('foot', parent=defCmpGrp)
        footDef.setComponent(self)


        # ==============
        # Constrain I/O
        # ==============
        # Constraint inputs

        # Constraint outputs
        handConstraint = PoseConstraint('_'.join([self.footOutputTgt.getName(), 'To', self.footCtrl.getName()]))
        handConstraint.addConstrainer(self.footCtrl)
        self.footOutputTgt.addConstraint(handConstraint)

        handEndConstraint = PoseConstraint('_'.join([self.footEndOutputTgt.getName(), 'To', self.footCtrl.getName()]))
        handEndConstraint.addConstrainer(self.footCtrl)
        self.footEndOutputTgt.addConstraint(handEndConstraint)


<<<<<<< HEAD
        # ==================
        # Add Component I/O
        # ==================
        # Add Xfo I/O's
        # self.addInput(self.legEndXfoInputTgt)
        # self.addInput(self.legEndPosInputTgt)
        # self.addOutput(self.footOutputTgt)
        # self.addOutput(self.footEndOutputTgt)

        # Add Attribute I/O's
        # self.addInput(self.drawDebugInputAttr)
        # self.addInput(self.rightSideInputAttr)
        # self.addInput(footLinkToWorldInputAttr)

=======
>>>>>>> 94090a92

        # ===============
        # Add Splice Ops
        # ===============
        # Add Hand Solver Splice Op
        # spliceOp = SpliceOperator("footSolverSpliceOp", "HandSolver", "KrakenHandSolver")
        # self.addOperator(spliceOp)

        # # Add Att Inputs
        # spliceOp.setInput("drawDebug", self.drawDebugInputAttr)
        # spliceOp.setInput("rightSide", self.rightSideInputAttr)
        # spliceOp.setInput("linkToWorld", footLinkToWorldInputAttr)

        # # Add Xfo Inputs)
        # spliceOp.setInput("armEndXfo", legEndXfoInput)
        # spliceOp.setInput("handRef", footRefSrt)

        # # Add Xfo Outputs
        # spliceOp.setOutput("handCtrlSpace", footCtrlSpace)


        # Add Deformer Splice Op
        spliceOp = SpliceOperator("footDeformerSpliceOp", "PoseConstraintSolver", "Kraken")
        self.addOperator(spliceOp)

        # Add Att Inputs
        spliceOp.setInput("drawDebug", self.drawDebugInputAttr)
        spliceOp.setInput("rightSide", self.rightSideInputAttr)

        # Add Xfo Inputs)
        spliceOp.setInput("constrainer", self.footOutputTgt)

        # Add Xfo Outputs
        spliceOp.setOutput("constrainee", footDef)

        Profiler.getInstance().pop()


    def loadData(self, data=None):

        self.setName(data.get('name', 'foot'))
        location = data.get('location', 'M')
        self.setLocation(location)

        self.footCtrlSpace.xfo = data['footXfo']
        self.footCtrl.xfo = data['footXfo']
        self.footRefSrt.xfo = data['footXfo']

        # ============
        # Set IO Xfos
        # ============
        self.legEndXfoInputTgt.xfo = data['footXfo']
        self.footEndOutputTgt.xfo = data['footXfo']
        self.footOutputTgt.xfo = data['footXfo']


from kraken.core.kraken_system import KrakenSystem
ks = KrakenSystem.getInstance()
ks.registerComponent(FootComponent)
ks.registerComponent(FootComponentGuide)<|MERGE_RESOLUTION|>--- conflicted
+++ resolved
@@ -218,57 +218,40 @@
         self.footEndOutputTgt.addConstraint(handEndConstraint)
 
 
-<<<<<<< HEAD
-        # ==================
-        # Add Component I/O
-        # ==================
-        # Add Xfo I/O's
-        # self.addInput(self.legEndXfoInputTgt)
-        # self.addInput(self.legEndPosInputTgt)
-        # self.addOutput(self.footOutputTgt)
-        # self.addOutput(self.footEndOutputTgt)
-
-        # Add Attribute I/O's
-        # self.addInput(self.drawDebugInputAttr)
-        # self.addInput(self.rightSideInputAttr)
-        # self.addInput(footLinkToWorldInputAttr)
-
-=======
->>>>>>> 94090a92
 
         # ===============
         # Add Splice Ops
         # ===============
         # Add Hand Solver Splice Op
-        # spliceOp = SpliceOperator("footSolverSpliceOp", "HandSolver", "KrakenHandSolver")
+        # spliceOp = SpliceOperator('footSolverSpliceOp', 'HandSolver', 'KrakenHandSolver')
         # self.addOperator(spliceOp)
 
         # # Add Att Inputs
-        # spliceOp.setInput("drawDebug", self.drawDebugInputAttr)
-        # spliceOp.setInput("rightSide", self.rightSideInputAttr)
-        # spliceOp.setInput("linkToWorld", footLinkToWorldInputAttr)
+        # spliceOp.setInput('drawDebug', self.drawDebugInputAttr)
+        # spliceOp.setInput('rightSide', self.rightSideInputAttr)
+        # spliceOp.setInput('linkToWorld', footLinkToWorldInputAttr)
 
         # # Add Xfo Inputs)
-        # spliceOp.setInput("armEndXfo", legEndXfoInput)
-        # spliceOp.setInput("handRef", footRefSrt)
+        # spliceOp.setInput('armEndXfo', legEndXfoInput)
+        # spliceOp.setInput('handRef', footRefSrt)
 
         # # Add Xfo Outputs
-        # spliceOp.setOutput("handCtrlSpace", footCtrlSpace)
+        # spliceOp.setOutput('handCtrlSpace', footCtrlSpace)
 
 
         # Add Deformer Splice Op
-        spliceOp = SpliceOperator("footDeformerSpliceOp", "PoseConstraintSolver", "Kraken")
+        spliceOp = SpliceOperator('footDeformerSpliceOp', 'PoseConstraintSolver', 'Kraken')
         self.addOperator(spliceOp)
 
         # Add Att Inputs
-        spliceOp.setInput("drawDebug", self.drawDebugInputAttr)
-        spliceOp.setInput("rightSide", self.rightSideInputAttr)
+        spliceOp.setInput('drawDebug', self.drawDebugInputAttr)
+        spliceOp.setInput('rightSide', self.rightSideInputAttr)
 
         # Add Xfo Inputs)
-        spliceOp.setInput("constrainer", self.footOutputTgt)
+        spliceOp.setInput('constrainer', self.footOutputTgt)
 
         # Add Xfo Outputs
-        spliceOp.setOutput("constrainee", footDef)
+        spliceOp.setOutput('constrainee', footDef)
 
         Profiler.getInstance().pop()
 
