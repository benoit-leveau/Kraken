from kraken.core.maths import Vec3, Quat, Xfo

from kraken.core.objects.container import Container
from kraken.core.objects.layer import Layer

from kraken.examples.mainSrt_component import MainSrtComponentRig
from kraken.examples.head_component import HeadComponentRig
from kraken.examples.clavicle_component import ClavicleComponentGuide, ClavicleComponentRig
from kraken.examples.arm_component import ArmComponentGuide, ArmComponentRig
from kraken.examples.leg_component import LegComponentGuide, LegComponentRig
from kraken.examples.spine_component import SpineComponentRig
from kraken.examples.neck_component import NeckComponentGuide, NeckComponentRig

from kraken.core.profiler import Profiler
from kraken.helpers.utility_methods import logHierarchy


class BobRig(Container):
    """Test Arm Component"""

    def __init__(self, name):

        Profiler.getInstance().push("Construct BobRig:" + name)
        super(BobRig, self).__init__(name)

        # Add Components
        mainSrtComponent = MainSrtComponentRig("mainSrt", self)

        spineComponent = SpineComponentRig("spine", self)
        spineComponent.loadData(data={
            'cogPosition': Vec3(0.0, 11.1351, -0.1382),
            'spine01Position': Vec3(0.0, 11.1351, -0.1382),
            'spine02Position': Vec3(0.0, 11.8013, -0.1995),
            'spine03Position': Vec3(0.0, 12.4496, -0.3649),
            'spine04Position': Vec3(0.0, 13.1051, -0.4821),
            'numDeformers': 4
        })

        neckComponentGuide = NeckComponentGuide(data={
            "location": "M",
            "neckPosition": Vec3(0.0, 16.5572, -0.6915),
            "neckEndPosition": Vec3(0.0, 17.4756, -0.421)
        })

        neckComponent = NeckComponentRig("neck", self)
        neckComponent.loadData(data=neckComponentGuide.getRigBuildData())

        headComponent = HeadComponentRig("head", self)
        headComponent.loadData(data={
            "headPosition": Vec3(0.0, 17.4756, -0.421),
            "headEndPosition": Vec3(0.0, 19.5, -0.421),
            "eyeLeftPosition": Vec3(0.3497, 18.0878, 0.6088),
            "eyeRightPosition": Vec3(-0.3497, 18.0878, 0.6088),
            "jawPosition": Vec3(0.0, 17.613, -0.2731)
        })

        clavicleLeftComponentGuide = ClavicleComponentGuide("clavicle", data={
            "location": "L",
            "clavicleXfo": Xfo(Vec3(0.1322, 15.403, -0.5723)),
            "clavicleUpVXfo": Xfo(Vec3(0.0, 1.0, 0.0)),
            "clavicleEndXfo": Xfo(Vec3(2.27, 15.295, -0.753))
        })

        clavicleLeftComponent = ClavicleComponentRig("clavicle", self)
        clavicleLeftComponent.loadData(data=clavicleLeftComponentGuide.getRigBuildData())

        clavicleRightComponentGuide = ClavicleComponentGuide("clavicle", data={
            "location": "R",
            "clavicleXfo": Xfo(Vec3(-0.1322, 15.403, -0.5723)),
            "clavicleUpVXfo": Xfo(Vec3(0.0, 1.0, 0.0)),
            "clavicleEndXfo": Xfo(Vec3(-2.27, 15.295, -0.753))
        })

        clavicleRightComponent = ClavicleComponentRig("clavicle", self)
        clavicleRightComponent.loadData(data=clavicleRightComponentGuide.getRigBuildData())

        armLeftComponentGuide = ArmComponentGuide("arm", data={
            "location":"L",
            "bicepXfo": Xfo(Vec3(2.27, 15.295, -0.753)),
            "forearmXfo": Xfo(Vec3(5.039, 13.56, -0.859)),
            "wristXfo": Xfo(Vec3(7.1886, 12.2819, 0.4906)),
            "handXfo": Xfo(tr=Vec3(7.1886, 12.2819, 0.4906),
                           ori=Quat(Vec3(-0.0865, -0.2301, -0.2623), 0.9331)),
            "bicepFKCtrlSize": 1.75,
            "forearmFKCtrlSize": 1.5
        })

        armLeftComponent = ArmComponentRig("arm", self)
        armLeftComponent.loadData(data=armLeftComponentGuide.getRigBuildData())

        armRightComponentGuide = ArmComponentGuide("arm", data={
            "location":"R",
            "bicepXfo": Xfo(Vec3(-2.27, 15.295, -0.753)),
            "forearmXfo": Xfo(Vec3(-5.039, 13.56, -0.859)),
            "wristXfo": Xfo(Vec3(-7.1886, 12.2819, 0.4906)),
            "handXfo": Xfo(tr=Vec3(-7.1886, 12.2819, 0.4906),
                           ori=Quat(Vec3(-0.2301, -0.0865, -0.9331), 0.2623)),
            "bicepFKCtrlSize": 1.75,
            "forearmFKCtrlSize": 1.5
        })

        armRightComponent = ArmComponentRig("arm", self)
        armRightComponent.loadData(data=armRightComponentGuide.getRigBuildData() )

        legLeftComponentGuide = LegComponentGuide("leg", data={
            "name":"L_LegComponent",
            "location": "L",
            "femurXfo": Xfo(Vec3(0.9811, 9.769, -0.4572)),
            "kneeXfo": Xfo(Vec3(1.4488, 5.4418, -0.5348)),
            "ankleXfo": Xfo(Vec3(1.841, 1.1516, -1.237)),
            "toeXfo": Xfo(Vec3(1.85, 0.4, 0.25)),
            "toeTipXfo": Xfo(Vec3(1.85, 0.4, 1.5))
        })

        legLeftComponent = LegComponentRig("leg", self)
<<<<<<< HEAD
        legLeftComponent.loadData(data= legLeftComponentGuide.getRigBuildData())
=======
        legLeftComponent.loadData(data=legLeftComponentGuide.getGuideData())
>>>>>>> 3c9eb51c

        legRightComponentGuide = LegComponentGuide("leg", data={
            "name":"R_LegComponent",
            "location": "R",
            "femurXfo": Xfo(Vec3(-0.9811, 9.769, -0.4572)),
            "kneeXfo": Xfo(Vec3(-1.4488, 5.4418, -0.5348)),
            "ankleXfo": Xfo(Vec3(-1.85, 1.1516, -1.237)),
            "toeXfo": Xfo(Vec3(-1.85, 0.4, 0.25)),
            "toeTipXfo": Xfo(Vec3(-1.85, 0.4, 1.5))
        })

        legRightComponent = LegComponentRig("leg", self)
        legRightComponent.loadData(data=legRightComponentGuide.getRigBuildData() )

<<<<<<< HEAD
        footLeftComponentGuide = FootComponentGuide("foot", data={
            "name":"L_FootComponent",
            "location": "L",
            "footXfo": Xfo(tr=Vec3(1.841, 1.1516, -1.237), ori=Quat(Vec3(0.6377, -0.5695, 0.3053), 0.4190))
        })

        footLeftComponent = FootComponentRig("foot", self)
        footLeftComponent.loadData(data=footLeftComponentGuide.getRigBuildData() )

        footRightComponentGuide = FootComponentGuide("foot", data={
            "name":"R_FootComponent",
            "location": "R",
            "footXfo": Xfo(tr= Vec3(-1.841, 1.1516, -1.237), ori=Quat(Vec3(0.5695, -0.6377, 0.4190), 0.3053))
        })

        footRightComponent = FootComponentRig("foot", self)
        footRightComponent.loadData(data=footRightComponentGuide.getRigBuildData() )
=======
        # ============
        # Connections
        # ============
        # Spine to Main SRT
        mainSrtRigScaleOutput = mainSrtComponent.getOutputByName('rigScale')
        mainSrtOffsetOutput = mainSrtComponent.getOutputByName('offset')
        spineInput = spineComponent.getInputByName('mainSrt')
        spineInput.setConnection(mainSrtOffsetOutput)

        spineRigScaleInput = spineComponent.getInputByName('rigScale')
        spineRigScaleInput.setConnection(mainSrtRigScaleOutput)
>>>>>>> 3c9eb51c

        # Neck to Spine
        spineEndOutput = spineComponent.getOutputByName('spineEnd')
        neckSpineEndInput = neckComponent.getInputByName('neckBase')
        neckSpineEndInput.setConnection(spineEndOutput)

        # Head to Neck
        neckEndOutput = neckComponent.getOutputByName('neckEnd')
        headBaseInput = headComponent.getInputByName('headBase')
        headBaseInput.setConnection(neckEndOutput)

        # Clavicle to Spine
        spineEndOutput = spineComponent.getOutputByName('spineEnd')
        clavicleLeftSpineEndInput = clavicleLeftComponent.getInputByName('spineEnd')
        clavicleLeftSpineEndInput.setConnection(spineEndOutput)
        clavicleRightSpineEndInput = clavicleRightComponent.getInputByName('spineEnd')
        clavicleRightSpineEndInput.setConnection(spineEndOutput)

        # Arm to Global SRT
        mainSrtOffsetOutput = mainSrtComponent.getOutputByName('offset')
        armLeftGlobalSRTInput = armLeftComponent.getInputByName('globalSRT')
        armLeftGlobalSRTInput.setConnection(mainSrtOffsetOutput)

        armLeftRigScaleInput = armLeftComponent.getInputByName('rigScale')
        armLeftRigScaleInput.setConnection(mainSrtRigScaleOutput)

        armRightGlobalSRTInput = armRightComponent.getInputByName('globalSRT')
        armRightGlobalSRTInput.setConnection(mainSrtOffsetOutput)

        armRightRigScaleInput = armRightComponent.getInputByName('rigScale')
        armRightRigScaleInput.setConnection(mainSrtRigScaleOutput)

        # Arm To Clavicle Connections
        clavicleLeftEndOutput = clavicleLeftComponent.getOutputByName('clavicleEnd')
        armLeftClavicleEndInput = armLeftComponent.getInputByName('clavicleEnd')
        armLeftClavicleEndInput.setConnection(clavicleLeftEndOutput)
        clavicleRightEndOutput = clavicleRightComponent.getOutputByName('clavicleEnd')
        armRightClavicleEndInput = armRightComponent.getInputByName('clavicleEnd')
        armRightClavicleEndInput.setConnection(clavicleRightEndOutput)

        # Leg to Global SRT
        mainSrtOffsetOutput = mainSrtComponent.getOutputByName('offset')
        legLeftGlobalSRTInput = legLeftComponent.getInputByName('globalSRT')
        legLeftGlobalSRTInput.setConnection(mainSrtOffsetOutput)

        legLeftRigScaleInput = legLeftComponent.getInputByName('rigScale')
        legLeftRigScaleInput.setConnection(mainSrtRigScaleOutput)

        legRightGlobalSRTInput = legRightComponent.getInputByName('globalSRT')
        legRightGlobalSRTInput.setConnection(mainSrtOffsetOutput)

        legRightRigScaleInput = legRightComponent.getInputByName('rigScale')
        legRightRigScaleInput.setConnection(mainSrtRigScaleOutput)

        # Leg To Pelvis Connections
        spinePelvisOutput = spineComponent.getOutputByName('pelvis')
        legLeftPelvisInput = legLeftComponent.getInputByName('pelvisInput')
        legLeftPelvisInput.setConnection(spinePelvisOutput)
        legRightPelvisInput = legRightComponent.getInputByName('pelvisInput')
        legRightPelvisInput.setConnection(spinePelvisOutput)

        Profiler.getInstance().pop()<|MERGE_RESOLUTION|>--- conflicted
+++ resolved
@@ -113,11 +113,7 @@
         })
 
         legLeftComponent = LegComponentRig("leg", self)
-<<<<<<< HEAD
-        legLeftComponent.loadData(data= legLeftComponentGuide.getRigBuildData())
-=======
-        legLeftComponent.loadData(data=legLeftComponentGuide.getGuideData())
->>>>>>> 3c9eb51c
+        legLeftComponent.loadData(data=legLeftComponentGuide.getRigBuildData())
 
         legRightComponentGuide = LegComponentGuide("leg", data={
             "name":"R_LegComponent",
@@ -132,25 +128,6 @@
         legRightComponent = LegComponentRig("leg", self)
         legRightComponent.loadData(data=legRightComponentGuide.getRigBuildData() )
 
-<<<<<<< HEAD
-        footLeftComponentGuide = FootComponentGuide("foot", data={
-            "name":"L_FootComponent",
-            "location": "L",
-            "footXfo": Xfo(tr=Vec3(1.841, 1.1516, -1.237), ori=Quat(Vec3(0.6377, -0.5695, 0.3053), 0.4190))
-        })
-
-        footLeftComponent = FootComponentRig("foot", self)
-        footLeftComponent.loadData(data=footLeftComponentGuide.getRigBuildData() )
-
-        footRightComponentGuide = FootComponentGuide("foot", data={
-            "name":"R_FootComponent",
-            "location": "R",
-            "footXfo": Xfo(tr= Vec3(-1.841, 1.1516, -1.237), ori=Quat(Vec3(0.5695, -0.6377, 0.4190), 0.3053))
-        })
-
-        footRightComponent = FootComponentRig("foot", self)
-        footRightComponent.loadData(data=footRightComponentGuide.getRigBuildData() )
-=======
         # ============
         # Connections
         # ============
@@ -162,7 +139,6 @@
 
         spineRigScaleInput = spineComponent.getInputByName('rigScale')
         spineRigScaleInput.setConnection(mainSrtRigScaleOutput)
->>>>>>> 3c9eb51c
 
         # Neck to Spine
         spineEndOutput = spineComponent.getOutputByName('spineEnd')
