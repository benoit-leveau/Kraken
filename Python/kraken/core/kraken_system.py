--- conflicted
+++ resolved
@@ -303,23 +303,5 @@
         return True
 
 
-<<<<<<< HEAD
-    @classmethod
-    def getInstance(cls):
-        """This class method returns the singleton instance for the KrakenSystem
-
-        Return:
-        The singleton instance.
-
-        """
-
-        if cls.__instance is None:
-            cls.__instance = KrakenSystem()
-
-        return cls.__instance
-
-
-=======
->>>>>>> 97771b2b
 
 ks = KrakenSystem.getInstance()