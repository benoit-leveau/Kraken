--- conflicted
+++ resolved
@@ -957,12 +957,7 @@
 
             # Clear Config & Kraken System when finished.
             self.config.clearInstance()
-<<<<<<< HEAD
             KrakenSystem.getInstance().clearInstance()
-=======
-            ks = KrakenSystem.getInstance()
-            ks.clearInstance()
->>>>>>> 2b04e9b5
 
         Profiler.getInstance().pop()
 
