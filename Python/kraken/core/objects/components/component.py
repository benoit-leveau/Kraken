--- conflicted
+++ resolved
@@ -28,21 +28,10 @@
 
         self.setShapeVisibility(False)
 
-<<<<<<< HEAD
-=======
         self.lockRotation(x=True, y=True, z=True)
         self.lockScale(x=True, y=True, z=True)
         self.lockTranslation(x=True, y=True, z=True)
 
-        inputHrc = HierarchyGroup('inputs', parent=self)
-        inputAttrGrp = AttributeGroup('inputAttrs')
-        inputHrc.addAttributeGroup(inputAttrGrp)
-
-        outputHrc = HierarchyGroup('outputs', parent=self)
-        outputAttrGrp = AttributeGroup('outputAttrs')
-        outputHrc.addAttributeGroup(outputAttrGrp)
-
->>>>>>> d36005c3
 
     # =============
     # Side Methods
@@ -179,9 +168,6 @@
 
         """
 
-        # inputHrc = self.getChildByName('inputs')
-        # inputAttrsGrp = inputHrc.getAttributeGroupByName('inputAttrs')
-
         if not isinstance(inputObject, (Locator, Attribute)):
             raise Exception("'inputObject' argument is not a valid object. "
                 + inputObject.getName() + " is of type:" + str(inputObject)
@@ -320,9 +306,6 @@
 
         """
 
-        # outputHrc = self.getChildByName('outputs')
-        # outputAttrsGrp = outputHrc.getAttributeGroupByName('outputAttrs')
-
         if not isinstance(outputObject, (SceneItem, Attribute)):
             raise Exception("'outputObject' argument is not a valid object. "
                 + outputObject.getName() + " is of type:" + str(outputObject)
