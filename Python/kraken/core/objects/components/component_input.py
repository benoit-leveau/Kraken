--- conflicted
+++ resolved
@@ -11,171 +11,5 @@
 class ComponentInput(Object3D):
     """ComponentInput object."""
 
-<<<<<<< HEAD
-    def __init__(self, name, parent, dataType):
-        super(ComponentInput, self).__init__(name, parent=parent)
-        self._dataType = None
-        self._connection = None
-        self._target = None
-        self._index = 0
-
-        self.setDataType(dataType)
-
-
-    # =================
-    # DataType Methods
-    # =================
-    def setDataType(self, dataType):
-        """Sets the data type for this input.
-
-        Arguments:
-        dataType -- String, type of input source.
-
-        Return:
-        True if successful.
-
-        """
-
-        self._dataType = dataType
-
-        return True
-
-
-    def getDataType(self):
-        """Returns the data type for this input.
-
-        Return:
-        String, data type of this input.
-
-        """
-
-        return self._dataType
-
-
-    # ====================
-    # Connections Methods
-    # ====================
-    def isConnected(self):
-        """Checks if there is a connection.
-
-        Return:
-        Boolean, whether it is connected or not.
-
-        """
-
-        return self._connection is not None
-
-
-    def getConnection(self):
-        """Gets the connection of this input.
-
-        Return:
-        Connection object or None if not set.
-
-        """
-
-        return self._connection
-
-
-    def setConnection(self, connectionObj):
-        """Sets the connection to the component output.
-
-        Arguments:
-        connectionObj -- ComponentOutput, output object to connect to.
-
-        Return:
-        True if successful.
-
-        """
-
-        if self.getParent() == connectionObj.getParent():
-            raise Exception("Cannot connect to port on same component!")
-
-        if connectionObj.getDataType() != self.getDataType() and connectionObj.getDataType()[:-2] != self.getDataType():
-            raise Exception("Data Type mismatch! Cannot connect '" +
-                connectionObj.getDataType() + "' to '" + self.getDataType())
-
-        if connectionObj is self.getConnection():
-            raise Exception("'connectionObj' is already set as the connection.")
-
-        self._connection = connectionObj
-
-        connectionObj._addConnection(self)
-
-        return True
-
-
-    def removeConnection(self):
-        """Removes the connection to the component output.
-
-        Return:
-        True if successful.
-
-        """
-
-        self._connection._removeConnection(self)
-        self._connection = None
-
-        return True
-
-
-    # ===============
-    # Target Methods
-    # ===============
-    def setTarget(self, target):
-        """Sets the taret for this input.
-
-        Arguments:
-        target -- Object, kraken object that is the target of this input.
-
-        Return:
-        True if successful.
-
-        """
-
-        self._target = target
-
-
-    def getTarget(self):
-        """Returns the target of the input.
-
-        Return:
-        Object, the target of the input.
-
-        """
-
-        return self._target
-
-
-    # ==============
-    # Index Methods
-    # ==============
-    def getIndex(self):
-        """Gets the index of the connection.
-
-        Return:
-        Integer, the index of the connection.
-
-        """
-
-        return self._index
-
-
-    def setIndex(self, index):
-        """Sets the index of the connection.
-
-        Arguments:
-        Index -- Integer, the index to set this to.
-
-        Return:
-        True if successful.
-
-        """
-
-        self._index = index
-
-        return True
-=======
     def __init__(self, name, parent=None):
-        super(ComponentInput, self).__init__(name, parent=parent)
->>>>>>> cfb92e08
+        super(ComponentInput, self).__init__(name, parent=parent)