"""Kraken - objects.Attributes.FloatAttribute module.

Classes:
FloatAttribute - Base Attribute.

"""

<<<<<<< HEAD
from base_attribute import BaseAttribute
from kraken.core.kraken_system import ks
=======
from number_attribute import NumberAttribute
>>>>>>> cf2bcc46


class FloatAttribute(NumberAttribute):
    """Float Attribute. Implemented value type checking and limiting."""

    __kType__ = "FloatAttribute"

    def __init__(self, name, value=0.0, minValue=None, maxValue=None):
        super(FloatAttribute, self).__init__(name, value)

        if maxValue is None:
            if value == 0.0:
                self.setMax(1.0)
            else:
                self.setMax(value * 3.0)

        assert type(self.value) in (int, float), "Value is not of type 'int' or 'float'."


    def setValue(self, value):
        """Sets the value of the attribute.

        Arguments:
        value -- Value to set the attribute to.

        Return:
        True if successful.

        """

        if type(value) not in (int, float):
            raise TypeError("Value is not of type 'int' or 'float'.")

        if value < self.min:
            raise ValueError("Value is less than attribute minimum.")
        elif value > self.max:
            raise ValueError("Value is greater than attribute maximum.")

        super(FloatAttribute, self).setValue(value)

        return True

    def getRTVal(self):
        """Returns and RTVal object for this attribute.

        Return:
        RTVal

        """
        return ks.rtVal('Scalar', self.value)


        <|MERGE_RESOLUTION|>--- conflicted
+++ resolved
@@ -5,13 +5,8 @@
 
 """
 
-<<<<<<< HEAD
-from base_attribute import BaseAttribute
+from number_attribute import NumberAttribute
 from kraken.core.kraken_system import ks
-=======
-from number_attribute import NumberAttribute
->>>>>>> cf2bcc46
-
 
 class FloatAttribute(NumberAttribute):
     """Float Attribute. Implemented value type checking and limiting."""
