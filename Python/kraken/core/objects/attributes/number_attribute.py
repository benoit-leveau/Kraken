--- conflicted
+++ resolved
@@ -14,7 +14,7 @@
 
     def __init__(self, name, value=0, minValue=None, maxValue=None):
         super(NumberAttribute, self).__init__(name, value)
-<<<<<<< HEAD
+        
         self.min = None
         self.max = None
 
@@ -51,24 +51,6 @@
         super(NumberAttribute, self).setValue(value)
 
         return True
-=======
-        self._min = None
-        self._max = None
-        self._uiMin = None
-        self._uiMax = None
-
-        if minValue is not None:
-            self.setMin(minValue)
-
-        if maxValue is not None:
-            self.setMax(maxValue)
-
-        if minValue is not None:
-            self.setUIMin(minValue)
-
-        if maxValue is not None:
-            self.setUIMax(maxValue)
->>>>>>> 650872c9
 
 
     # ==================
