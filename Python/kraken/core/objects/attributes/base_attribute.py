--- conflicted
+++ resolved
@@ -44,8 +44,6 @@
 
         return True
 
-<<<<<<< HEAD
-=======
 
     def getRTVal(self):
         """Returns and RTVal object for this attribute.
@@ -56,37 +54,6 @@
         """
         raise Exception("getRTVal must be implemented by concrete attribute classes")
 
-    # ===============
-    # Parent Methods
-    # ===============
-    def getParent(self):
-        """Returns the paret of this attribute.
-
-        Return:
-        Parent object of this attribute.
-
-        """
-
-        return self.parent
-
-
-    def setParent(self, parent):
-        """Sets the paret of this attribute.
-
-        Arguments:
-        parent -- Object, parent object of this attribute.
-
-        Return:
-        True if successful.
-
-        """
-
-        self.parent = parent
-
-        return True
-
-
->>>>>>> 508f19cc
     # ===================
     # Connection Methods
     # ===================
