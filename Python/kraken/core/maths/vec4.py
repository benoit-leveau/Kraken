--- conflicted
+++ resolved
@@ -278,10 +278,6 @@
         self._rtval.setComponent('', ks.rtVal('Size', i),
                                         ks.rtVal('Scalar', v))
 
-<<<<<<< HEAD
-=======
-
->>>>>>> 6239dc5a
     def add(self, other):
         """Overload method for the add operator.
 
