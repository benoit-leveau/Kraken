--- conflicted
+++ resolved
@@ -278,10 +278,6 @@
         self._rtval.setComponent('', ks.rtVal('Size', i),
                                         ks.rtVal('Scalar', v))
 
-<<<<<<< HEAD
-=======
-
->>>>>>> e03be537
     def add(self, other):
         """Overload method for the add operator.
 
