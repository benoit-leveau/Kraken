"""Kraken - maths.vec2 module.

Classes:
Vec2 -- Vector 2 object.
"""

import math
from kraken.core.kraken_system import ks
from math_object import MathObject


class Vec2(MathObject):
    """Vector 2 object."""

    def __init__(self, x=0.0, y=0.0):
        """Initializes x, y values for Vec2 object."""

        super(Vec2, self).__init__()
        if ks.getRTValTypeName(x) == 'Vec2':
            self._rtval = x
        else:
            self._rtval = ks.rtVal('Vec2')
            if isinstance(x, Vec2):
                self.set(x=x.x, y=x.y)
            else:
                self.set(x=x, y=y)


    def __str__(self):
        """String representation of the Vec2 object.

        Returns:
            str: String representation of the Vec2 object."""

        return "Vec2(" + str(self.x) + "," + str(self.y) + ")"


    @property
    def x(self):
        """Gets x value of this vector.

        Returns:
            float: X value of this vector.

        """

        return self._rtval.x


    @x.setter
    def x(self, value):
        """Sets x value from the input value.

        Args:
            value (float): Value to set the x property as.

        Returns:
            bool: True if successful.

        """

        self._rtval.x = ks.rtVal('Scalar', value)

        return True


    @property
    def y(self):
        """Gets y value of this vector.

        Returns:
            float: Y value of this vector.

        """

        return self._rtval.y


    @y.setter
    def y(self, value):
        """Sets y value from the input value.

        Args:
            value (float): Value to set the y property as.

        Returns:
            bool: True if successful.

        """

        self._rtval.y = ks.rtVal('Scalar', value)

        return True


    def clone(self):
        """Returns a clone of the Vec2.

        Returns:
            Vec2: The cloned Vec2

        """

        vec2 = Vec2()
        vec2.x = self.x
        vec2.y = self.y

        return vec2


    def set(self, x, y):
        """Sets the x and y value from the input values.

        Args:
            x (float): Value to set the x property as.
            y (float): Value to set the x property as.

        Returns:
            bool: True if successful.

        """

        self._rtval.set('', ks.rtVal('Scalar', x), ks.rtVal('Scalar', y))

        return True


    def setNull():
        """Setting all components of the vec2 to 0.0.

        Returns:
            bool: True if successful.

        """

        self._rtval.setNull('')

        return True


    def equal(self, other):
        """Checks equality of this vec2 with another.

        Args:
            other (Vec2): other vector to check equality with.

        Returns:
            bool: True if equal.

        """

        return self._rtval.set('Boolean', other._rtval)


    def almostEqual(self, other, precision):
        """Checks almost equality of this Vec2 with another.

        Args:
            other (Vec2): other matrix to check equality with.
            precision (float): Precision value.

        Returns:
            bool: True if almost equal.

        """

        return self._rtval.almostEqual('Boolean', other._rtval, ks.rtVal('Scalar', precision))


    def almostEqual(self, other):
        """Checks almost equality of this Vec2 with another
        (using a default precision).

        Args:
            other (Vec2): other vector to check equality with.

        Returns:
            bool: True if almost equal.

        """

        return self._rtval.almostEqual('Boolean', other._rtval)


    def component(self, i):
        """Gets the component of this Vec2 by index.

        Args:
            i (int): index of the component to return.

        Returns:
            float: Component of this Vec2.

        """

        return self._rtval.component('Scalar', ks.rtVal('Size', i))


    # Sets the component of this vector by index
    def setComponent(self, i, v):
        """Sets the component of this Vec2 by index.

        Args:
            i (int): index of the component to set.
            v (float): Value to set component as.

        Returns:
            bool: True if successful.

        """

        return self._rtval.setComponent('', ks.rtVal('Size', i),
                                        ks.rtVal('Scalar', v))



    def add(self, other):
        """Overload method for the add operator.

        Args:
            other (Vec2): Other vector to add to this one.
<<<<<<< HEAD

        Returns:
            Vec2: New Vec2 of the sum of the two Vec2's.
=======

        Returns:
            Vec2: New Vec2 of the sum of the two Vec2's.

        """

        return Vec2(self._rtval.add('Vec2', other._rtval))


    def subtract(self, other):
        """Overload method for the subtract operator.

        Args:
            other (Vec2): other vector to subtract from this one.

        Returns:
            Vec2: New Vec2 of the difference of the two Vec2's.

        """

        return Vec2(self._rtval.subtract('Vec2', other._rtval))


    def multiply(self, other):
        """Overload method for the multiply operator.

        Args:
            other (Vec2): other vector to multiply from this one.

        Returns:
            Vec2: New Vec2 of the product of the two Vec2's.

        """

        return Vec2(self._rtval.multiply('Vec2', other._rtval))


    def divide(self, other):
        """Divides this vector and an other.

        Args:
            other (Vec2): other vector to divide by.

        Returns:
            Vec2: Quotient of the division of this vector by the other.

        """

        return Vec2(self._rtval.divide('Vec2', other._rtval))


    def multiplyScalar(self, other):
        """Product of this vector and a scalar.

        Args:
            other (float): Scalar value to multiply this vector by.

        Returns:
            Vec2: Product of the multiplication of the scalar and this vector.

        """

        return Vec2(self._rtval.multiplyScalar('Vec2', ks.rtVal('Scalar', other)))


    def divideScalar(self, other):
        """Divides this vector and a scalar.

        Args:
            other (float): Value to divide this vector by.

        Returns:
            Vec2: Quotient of the division of the vector by the scalar.

        """

        return Vec2(self._rtval.divideScalar('Vec2', ks.rtVal('Scalar', other)))


    def negate(self):
        """Gets the negated version of this vector.

        Returns:
            Vec2: Negation of this vector.

        """

        return Vec2(self._rtval.negate('Vec2'))


    def inverse(self):
        """Get the inverse vector of this vector.

        Returns:
            Vec2: Inverse of this vector.

        """

        return Vec2(self._rtval.inverse('Vec2'))


    def dot(self, other):
        """Gets the dot product of this vector and another.

        Args:
            other (Vec2): Other vector.

        Returns:
            float: Dot product.

        """

        return self._rtval.dot('Scalar', other._rtval)


    def cross(self, other):
        """Gets the cross product of this vector and another.

        Args:
            other (Vec2): Other vector.

        Returns:
            Vec2: Dot product.

        """

        return Vec2(self._rtval.cross('Vec2', other._rtval))


    def lengthSquared(self):
        """Get the squared length of this vector.

        Returns:
            float: Squared length oft his vector.

        """

        return self._rtval.lengthSquared('Scalar')


    def length(self):
        """Gets the length of this vector.

        Returns:
            float: Length of this vector.

        """

        return self._rtval.length('Scalar')


    def unit(self):
        """Gets a unit vector of this one.

        Returns:
            Vec2: New unit vector from this one.

        """

        return Vec2(self._rtval.unit('Vec2'))


    def unit_safe(self):
        """Gets a unit vector of this one, no error reported if cannot be
        made unit.

        Returns:
            Vec2: New unit vector.

        """

        return Vec2(self._rtval.unit_safe('Vec2'))


    def setUnit(self):
        """Sets this vector to a unit vector and returns the previous
        length.

        Returns:
            float: This vector.

        """

        return self._rtval.setUnit('Scalar')


    def normalize(self):
        """Gets a normalized vector from this vector.

        Returns:
            float: Previous length.

        """

        return self._rtval.normalize('Scalar')


    def clamp(self, min, max):
        """Clamps this vector per component by a min and max vector.

        Args:
            min (float): Minimum value.
            max (float): Maximum value.

        Returns:
            bool: True if successful.

        """

        return Vec2(self._rtval.clamp('Vec2', min._rtval, max._rtval))


    def unitsAngleTo(self, other):
        """Gets the angle (self, in radians) of this vector to another one
        note expects both vectors to be units (else use angleTo)

        Args:
            other (Vec2): other vector to get angle to.

        Returns:
            float: Angle.

        """

        return self._rtval.unitsAngleTo('Scalar', other._rtval)


    def angleTo(self, other):
        """Gets the angle (self, in radians) of this vector to another one.

        Args:
            other (Vec2): other vector to get angle to.

        Returns:
            float: Angle.

        """

        return self._rtval.angleTo('Scalar', other._rtval)


    # Returns the distance of this vector to another one
    def distanceTo(self, other):
        """Doc String.

        Args:
            other (Vec2): the other vector to measure the distance to.

        Returns:
            bool: True if successful.

        """

        return self._rtval.distanceTo('Scalar', other._rtval)


    def linearInterpolate(self, other, t):
        """Linearly interpolates this vector with another one based on a scalar
        blend value (0.0 to 1.0).

        Args:
            other (Vec2): vector to blend to.
            t (float): Blend value.

        Returns:
            Vec2: New vector blended between this and the input vector.

        """

        return Vec2(self._rtval.linearInterpolate('Vec2', ks.rtVal('Scalar', t)))


    def distanceToLine(self, lineP0, lineP1):
        """Returns the distance of this vector to a line defined by two points
        on the line.

        Args:
            lineP0 (Vec2): point 1 of the line.
            lineP1 (Vec2): point 2 of the line.

        Returns:
            float: Distance to the line.

        """

        return self._rtval.distanceToLine('Scalar', lineP0._rtval, lineP1._rtval)


    def distanceToSegment(self, segmentP0, segmentP1):
        """Returns the distance of this vector to a line segment defined by the
        start and end points of the line segment

        Args:
            segmentP0 (Vec2): point 1 of the segment.
            segmentP1 (Vec2): point 2 of the segment.

        Returns:
            float: Distance to the segment.
>>>>>>> 31cc62c9

        """

        return self._rtval.distanceToSegment('Scalar', segmentP0._rtval, segmentP1._rtval)<|MERGE_RESOLUTION|>--- conflicted
+++ resolved
@@ -219,11 +219,6 @@
 
         Args:
             other (Vec2): Other vector to add to this one.
-<<<<<<< HEAD
-
-        Returns:
-            Vec2: New Vec2 of the sum of the two Vec2's.
-=======
 
         Returns:
             Vec2: New Vec2 of the sum of the two Vec2's.
@@ -522,7 +517,6 @@
 
         Returns:
             float: Distance to the segment.
->>>>>>> 31cc62c9
 
         """
 
