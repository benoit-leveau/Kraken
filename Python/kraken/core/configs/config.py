"""Kraken - base config module.

Classes:
Config -- Base config object used to configure builders.

"""


class Config(object):
    """Base Configuration for Kraken builders."""

    __instance = None

    def __init__(self):
        super(Config, self).__init__()

        # the config is a singleton, so after the first is constructed, throw an error.
        if Config.__instance is not None:
            raise Exception("Config object constructed twice. Please always call 'Config.getInstance'")

        Config.__instance = self

        self._explicitNaming = False
        self._colors = self.initColors()
        self._colorMap = self.initColorMap()
        self._nameTemplate = self.initNameTemplate()
        self._controlShapes = self.initControlShapes()


    # ==============
    # Color Methods
    # ==============
    def initColors(self):
        """Initializes the color values.

        Return:
        Dict, color definitions.

        """

        # Note: These were taken from Maya and is the least common denominator since
        # you can't set colors by scalar values. :\
        #
        # Note 2: Autodesk just implemented this so we need to keep this implementation
        # for a while until it becomes the norm.

        colors = {
                  "black": [1, [0.00, 0.00, 0.0]],
                  "lightGrey": [2, [0.75, 0.75, 0.75]],
                  "darkGrey": [3, [0.50, 0.50, 0.50]],
                  "fusia": [4, [0.80, 0.00, 0.20]],
                  "blueDark": [5, [0.00, 0.00, 0.40]],
                  "blue": [6, [0.00, 0.00, 1.00]],
                  "green": [7, [0.00, 0.30, 0.00]],
                  "purpleDark": [8, [0.20, 0.00, 0.30]],
                  "magenta": [9, [0.80, 0.00, 0.80]],
                  "brownLight": [10, [0.60, 0.30, 0.20]],
                  "brownDark": [11, [0.25, 0.13, 0.13]],
                  "orange": [12, [0.70, 0.20, 0.00]],
                  "red": [13, [1.00, 0.00, 0.00]],
                  "greenBright": [14, [0.00, 1.00, 0.00]],
                  "blueMedium": [15, [0.00, 0.30, 0.60]],
                  "white": [16, [1.00, 1.00, 1.00]],
                  "yellow": [17, [1.00, 1.00, 0.00]],
                  "greenBlue": [18, [0.00, 1.00, 1.00]],
                  "turqoise": [19, [0.00, 1.00, 0.80]],
                  "pink": [20, [1.00, 0.70, 0.70]],
                  "peach": [21, [0.90, 0.70, 0.50]],
                  "yellowLight": [22, [1.00, 1.00, 0.40]],
                  "turqoiseDark": [23, [0.00, 0.70, 0.40]],
                  "brownMuted": [24, [0.60, 0.40, 0.20]],
                  "yellowMuted": [25, [0.63, 0.63, 0.17]],
                  "greenMuted": [26, [0.40, 0.60, 0.20]],
                  "turqoiseMuted": [27, [0.20, 0.63, 0.35]],
                  "blueLightMuted": [28, [0.18, 0.63, 0.63]],
                  "blueDarkMuted": [29, [0.18, 0.40, 0.63]],
                  "purpleLight": [30, [0.43, 0.18, 0.63]],
                  "mutedMagenta": [31, [0.63, 0.18, 0.40]]
                 }

        return colors


    def getColors(self):
        """Gets the colors defined in the config.

        Return:
        Dict, colors.

        """

        return self._colors


    # ======================
    # Color Mapping Methods
    # ======================
    def initColorMap(self):
        """Initializes the color values.

        Return:
        Dict, color definitions.

        """

        colorMap = {
                    "Control": {
                                "default": "yellow",
                                "L": "greenBright",
                                "M": "yellow",
                                "R": "red"
                               }
                   }

        return colorMap


    def getColorMap(self):
        """Gets the color map defined in the config.

        Return:
        Dict, color map.

        """

        return self._colorMap


    # ======================
    # Name Template Methods
    # ======================
    def initNameTemplate(self):
        """Initializes the name template.

        Return:
        Dict, name template.

        """

        nameTemplate = {
                        "locations": ["L", "R", "M"],
                        "mirrorMap": {
                                      "L": "R",
                                      "R": "L",
                                      "M": "M"
                                     },
                        "separator": "_",
                        "types": {
                                  "default": "null",
                                  "Component": "cmp",
                                  "ComponentInput": "cmpIn",
                                  "ComponentOutput": "cmpOut",
                                  "Container": "",
                                  "Control": "ctrl",
                                  "Curve": "crv",
                                  "HierarchyGroup": "hrc",
                                  "Joint": "def",
                                  "Layer": "",
                                  "Locator": "loc",
                                  "CtrlSpace": "ctrlSpace"
                                 },
                        "formats":
                                  {
                                   "Container": ["name"],
                                   "Layer": ["name"],
                                   "Component": ["name", "sep", "location", "sep", "type"],
                                   "default": ["component", "sep", "location", "sep", "name", "sep", "type"],
                                  }
                       }

        return nameTemplate


    def getNameTemplate(self):
        """Returns the naming template for this configuration.

        Return:
        Dict, naming template.

        """

        return self._nameTemplate


    # ======================
    # Control Shape Methods
    # ======================
    def initControlShapes(self):
        """Initializes the control shapes.

        Arguments:
        Arguments -- Type, information.

        Return:
        True if successful.

        """

        controlShapes = {
                         "arrow": [
                                   {
                                    "points": [
                                               [-0.05, 0.0, -0.25],
                                               [-0.15, 0.0, -0.25],
                                               [0.0, -0.0, -0.5],
                                               [0.15, 0.0, -0.25],
                                               [0.05, 0.0, -0.25],
                                               [0.05, 0.0, 0.5],
                                               [-0.05, 0.0, 0.5]
                                              ],
                                    "degree": 1,
                                    "closed": False
                                   }
                                  ],
                         "arrows": [
                                    {
                                     "points": [
                                                [-0.05, 0.0, 0.05],
                                                [-0.05, 0.0, 0.25],
                                                [-0.15, 0.0, 0.25],
                                                [0.0, -0.0, 0.4],
                                                [0.15, 0.0, 0.25],
                                                [0.05, 0.0, 0.25],
                                                [0.05, 0.0, 0.05],
                                                [0.25, 0.0, 0.05],
                                                [0.25, 0.0, 0.15],
                                                [0.4, -0.0, 0.0],
                                                [0.25, 0.0, -0.15],
                                                [0.25, 0.0, -0.05],
                                                [0.05, 0.0, -0.05],
                                                [0.05, 0.0, -0.25],
                                                [0.15, 0.0, -0.25],
                                                [0.0, -0.0, -0.4],
                                                [-0.15, 0.0, -0.25],
                                                [-0.05, 0.0, -0.25],
                                                [-0.05, 0.0, -0.05],
                                                [-0.25, 0.0, -0.05],
                                                [-0.25, 0.0, -0.15],
                                                [-0.4, -0.0, -0.0],
                                                [-0.25, 0.0, 0.15],
                                                [-0.25, 0.0, 0.05]
                                               ],
                                     "degree": 1,
                                     "closed": True
                                    }
                                   ],
                         "circle": [
                                    {
                                     "points": [
                                                [0.35, 0.0, -0.35],
                                                [0.5, 0.0, 0.0],
                                                [0.35, 0.0, 0.35],
                                                [0.0, 0.0, 0.5],
                                                [-0.35, 0.0, 0.35],
                                                [-0.5, 0.0, 0.0],
                                                [-0.35, 0.0, -0.35],
                                                [0.0, 0.0, -0.5]
                                               ],
                                     "degree": 1,
                                     "closed": True
                                    }
                                   ],
                         "cube": [
                                   {
                                    "points": [
                                               [-0.5, -0.5, -0.5],
                                               [-0.5, 0.5, -0.5],
                                               [0.5, 0.5, -0.5],
                                               [0.5, -0.5, -0.5]
                                              ],
                                    "degree": 1,
                                    "closed": True
                                   },
                                   {
                                    "points": [
                                               [-0.5, -0.5, 0.5],
                                               [-0.5, 0.5, 0.5],
                                               [0.5, 0.5, 0.5],
                                               [0.5, -0.5, 0.5]
                                              ],
                                    "degree": 1,
                                    "closed": True
                                   },
                                   {
                                    "points": [
                                               [-0.5, -0.5, -0.5],
                                               [-0.5, -0.5, 0.5]
                                              ],
                                    "degree": 1,
                                    "closed": False
                                   },
                                   {
                                    "points": [
                                               [0.5, -0.5, -0.5],
                                               [0.5, -0.5, 0.5]
                                              ],
                                    "degree": 1,
                                    "closed": False
                                   },
                                   {
                                    "points": [
                                               [-0.5, 0.5, -0.5],
                                               [-0.5, 0.5, 0.5]
                                              ],
                                    "degree": 1,
                                    "closed": False
                                   },
                                   {
                                    "points": [
                                               [0.5, 0.5, -0.5],
                                               [0.5, 0.5, 0.5]
                                              ],
                                    "degree": 1,
                                    "closed": False
                                   }
                                  ],
                         "null": [
                                  {
                                   "points": [
                                              [-0.5, 0.0, 0.0],
                                              [0.5, 0.0, 0.0]
                                             ],
                                   "degree": 1,
                                   "closed": False
                                  },
                                  {
                                   "points": [
                                              [0.0, -0.5, 0.0],
                                              [0.0, 0.5, 0.0]
                                             ],
                                   "degree": 1,
                                   "closed": False
                                  },
                                  {
                                   "points": [
                                              [0.0, 0.0, -0.5],
                                              [0.0, 0.0, 0.5]
                                             ],
                                   "degree": 1,
                                   "closed": False
                                  }
                                 ],
                         "pin": [
                                 {
                                  "points": [
                                             [0.0, 0.0, -0.5],
                                             [-0.17, 0.0, -0.57],
                                             [-0.25, 0.0, -0.75],
                                             [-0.17, 0.0, -0.93],
                                             [0.0, 0.0, -1.0],
                                             [0.17, 0.0, -0.93],
                                             [0.25, 0.0, -0.75],
                                             [0.17, 0.0, -0.57],
                                             [0.0, 0.0, -0.5],
                                             [0.0, 0.0, 0.0]
                                            ],
                                  "degree": 1,
                                  "closed": False
                                 }
                                ],
                         "sphere": [
                                    {
                                     "points": [
                                                [0.0, 0.5, 0.0],
                                                [0.0, 0.35, -0.35],
                                                [0.0, 0.0, -0.5],
                                                [0.0, -0.35, -0.35],
                                                [0.0, -0.5, 0.0],
                                                [0.0, -0.35, 0.35],
                                                [0.0, 0.0, 0.5],
                                                [0.0, 0.35, 0.35]
                                               ],
                                     "degree": 1,
                                     "closed": True
                                    },
                                    {
                                     "points": [
                                                [0.0, 0.0, -0.5],
                                                [0.35, 0.0, -0.35],
                                                [0.5, 0.0, 0.0],
                                                [0.35, 0.0, 0.35],
                                                [0.0, 0.0, 0.5],
                                                [-0.35, 0.0, 0.35],
                                                [-0.5, 0.0, 0.0],
                                                [-0.35, 0.0, -0.35]
                                               ],
                                     "degree": 1,
                                     "closed": True
                                    },
                                    {
                                     "points": [
                                                [0.0, 0.5, 0.0],
                                                [0.35, 0.35, 0.0],
                                                [0.5, 0.0, 0.0],
                                                [0.35, -0.35, 0.0],
                                                [0.0, -0.5, 0.0],
                                                [-0.35, -0.35, 0.0],
                                                [-0.5, 0.0, 0.0],
                                                [-0.35, 0.35, 0.0]
                                               ],
                                     "degree": 1,
                                     "closed": True
                                    }
                                   ],
                         "square": [
                                    {
                                     "points": [
                                                [0.5, 0.0, -0.5],
                                                [0.5, 0.0, 0.5],
                                                [-0.5, 0.0, 0.5],
                                                [-0.5, 0.0, -0.5]
                                               ],
                                     "degree": 1,
                                     "closed": False
                                    }
                                   ],
                         "triangle": [
                                      {
                                       "points": [
                                                  [0.0,0.0,-0.5],
                                                  [-0.5,0.0,0.5],
                                                  [0.5,0.0,0.5]
                                                 ],
                                       "degree": 1,
                                       "closed": True
                                      }
                                     ]
                        }

        return controlShapes


    def getControlShapes(self):
        """Returns the control shapes for this configuration.

        Return:
        Dict, control shapes.

        """

        return self._controlShapes


    # =========================
    # Explicity Naming Methods
    # =========================
    def getExplicitNaming(self):
        """Returns the value of the explicit naming attribute.

        Return:
        Boolean, current value.

        """

        return self._explicitNaming


    def setExplicitNaming(self, value):
        """Set the config to use explicit naming.

        Arguments:
        value -- Boolean, whether to use explicit naming or not.

        Return:
        True if successful.

        """

        self._explicitNaming = value

        return True


    # ==============
    # Class Methods
    # ==============
    @classmethod
    def getInstance(cls):
        """This class method returns the singleton instance for the Config.

        Return:
        The singleton instance.

        """

        if Config.__instance is None:
            cls()
<<<<<<< HEAD
        elif not isinstance(Config._instance, Config):
            raise Exception("Multiple different Config types have been \
                            constructed.");
=======
        elif not isinstance(Config.__instance, Config):
            raise Exception("Multiple different Config types have been constructed.");
>>>>>>> e5783fb7

        return Config.__instance


    @classmethod
    def clearInstance(cls):
        """Clears the instance variable of the config.

        Return:
        True if successful.

        """

        Config.__instance = None

        return True<|MERGE_RESOLUTION|>--- conflicted
+++ resolved
@@ -485,14 +485,9 @@
 
         if Config.__instance is None:
             cls()
-<<<<<<< HEAD
         elif not isinstance(Config._instance, Config):
             raise Exception("Multiple different Config types have been \
                             constructed.");
-=======
-        elif not isinstance(Config.__instance, Config):
-            raise Exception("Multiple different Config types have been constructed.");
->>>>>>> e5783fb7
 
         return Config.__instance
 
