--- conflicted
+++ resolved
@@ -80,42 +80,6 @@
 
         return colors
 
-<<<<<<< HEAD
-        self.nameTemplate = {
-                             "locations": ["L", "R", "M"],
-                             "mirrorMap": {
-                                           "L": "R",
-                                           "R": "L",
-                                           "M": "M"
-                                          },
-                             "separator": "_",
-                             "types": {
-                                       "default": "null",
-                                       "Component": "cmp",
-                                       "ComponentInput": "cmpIn",
-                                       "ComponentOutput": "cmpOut",
-                                       "Container": "",
-                                       "Rig": "",
-                                       "BobRig": "",
-                                       "Control": "ctrl",
-                                       "Curve": "crv",
-                                       "HierarchyGroup": "hrc",
-                                       "Joint": "def",
-                                       "Layer": "",
-                                       "Locator": "loc",
-                                       "SrtBuffer": "srtBuffer"
-                                      },
-                             "formats":
-                                       {
-                                        "default": ["component", "sep", "location", "sep", "name", "sep", "type"],
-                                        "Container": ["name"],
-                                        "Rig": ["name"],
-                                        "Layer": ["name"],
-                                        "Component": ["name", "sep", "location", "sep", "type"]
-                                       }
-                            }
-=======
->>>>>>> b63e6324
 
     def getColors(self):
         """Gets the colors defined in the config.
