import os

from kraken.core.maths.math_object import MathObject
from kraken.core.maths.vec3 import Vec3
from kraken.core.maths.xfo import Xfo
from kraken.core.maths.quat import Quat

from kraken.core.maths import decodeValue


def logHierarchy(kObject):
    """Traverses the given Kraken hierarchy and logs the names of all the objects.

    Args:
        Object: The object to start logging on.

    """

    print kObject.getDecoratedPath()
    for i in xrange(kObject.getNumChildren()):
        child = kObject.getChildByIndex(i)
        logHierarchy(child)


<<<<<<< HEAD
def reloadModule(name="kraken"):

    module = __import__(name, globals(), locals(), ["*"], -1)

    path = module.__path__[0]

    __reloadRecursive(path, name)


def __reloadRecursive(path, parentName):

    for root, dirs, files in os.walk(path, True, None):

        # parse all the files of given path and reload python modules
        for sfile in files:
            if sfile.endswith(".py"):
                if sfile == "__init__.py":
                    name = parentName
                else:
                    name = parentName+"."+sfile[:-3]

                print "reload : %s"%name
                try:
                    module = __import__(name, globals(), locals(), ["*"], -1)
                    reload(module)
                except ImportError, e:
                    for arg in e.args:
                        print arg
                except Exception, e:
                    for arg in e.args:
                        print arg

        # Now reload sub modules
        for dirName in dirs:
            __reloadRecursive(path+"/"+dirName, parentName+"."+dirName)
        break
=======
def __convertFromJSON(jsonData):

    if type(jsonData) is list:
        newList = []
        for item in jsonData:
            newList.append(__convertFromJSON(item))
        return newList
    elif type(jsonData) is dict:
        if '__mathObjectClass__' in jsonData.keys():
            return decodeValue(jsonData)
        for key, value in jsonData.iteritems():
            jsonData[key] = __convertFromJSON(value)
    return jsonData


def prepareToLoad(jsonData):
    """Prepares the json data for loading into kraken.

    Args:
        jsonData (dict): The JSON data to be prepared.

    Returns:
        dict: The prepared JSON hierarchy.

    """

    return __convertFromJSON(jsonData)


def __convertToJSON(jsonData):

    if isinstance(jsonData, MathObject):
        return jsonData.jsonEncode()
    elif type(jsonData) is list:
        newList = []
        for item in jsonData:
            newList.append(__convertToJSON(item))
        return newList
    elif type(jsonData) is dict:
        newDict = {}
        for key, value in jsonData.iteritems():
            newDict[key] = __convertToJSON(value)
        return newDict
    return jsonData


def prepareToSave(jsonData):
    """Prepares the json data for serialization.

    Args:
        jsonData (dict): The JSON data to be prepared.

    Returns:
        dict: The prepared JSON hierarchy.

    """

    return __convertToJSON(jsonData)


def __mirrorData(jsonData, plane):

    if isinstance(jsonData, Vec3):
        return jsonData

    if isinstance(jsonData, Quat):
        newQuat = Quat(jsonData)
        newQuat.mirror(plane)
        return newQuat

    elif isinstance(jsonData, Xfo):
        newXfo = Xfo(jsonData)
        if plane == 0:
            newXfo.tr.x = -newXfo.tr.x
        elif plane == 1:
            newXfo.tr.y = -newXfo.tr.y
        elif plane == 2:
            newXfo.tr.z = -newXfo.tr.z

        newXfo.ori.mirror(plane)
        return newXfo

    elif type(jsonData) is list:
        newList = []
        for item in jsonData:
            newList.append(__mirrorData(item, plane))
        return newList

    elif type(jsonData) is dict:
        newDict = {}
        for key, value in jsonData.iteritems():
            newDict[key] = __mirrorData(value, plane)
        return newDict

    return jsonData


def mirrorData(jsonData, plane):
    """Prepares the json data for serialization.

    Args:
        jsonData (dict): The JSON data to be prepared.

    Returns:
        dict: The prepared JSON hierarchy.

    """

    return __mirrorData(jsonData, plane)
>>>>>>> 19d7e615
<|MERGE_RESOLUTION|>--- conflicted
+++ resolved
@@ -22,7 +22,6 @@
         logHierarchy(child)
 
 
-<<<<<<< HEAD
 def reloadModule(name="kraken"):
 
     module = __import__(name, globals(), locals(), ["*"], -1)
@@ -59,7 +58,8 @@
         for dirName in dirs:
             __reloadRecursive(path+"/"+dirName, parentName+"."+dirName)
         break
-=======
+
+
 def __convertFromJSON(jsonData):
 
     if type(jsonData) is list:
@@ -169,4 +169,3 @@
     """
 
     return __mirrorData(jsonData, plane)
->>>>>>> 19d7e615
