import json, difflib
import os
import traceback

from PySide import QtGui, QtCore

from contextual_node_list import ContextualNodeList
from graph_view.graph_view_widget import GraphViewWidget
from kgraph_view import KGraphView
from kraken.ui.undoredo.undo_redo_manager import UndoRedoManager
import graph_commands

from kraken.core.objects.rig import Rig
from kraken import plugins


def GetKrakenPath():
    if 'KRAKEN_PATH' in os.environ:
        return os.environ['KRAKEN_PATH']
    return os.path.expanduser("~")


class KGraphViewWidget(GraphViewWidget):

    rigNameChanged = QtCore.Signal()

    def __init__(self, parent=None):

        # constructors of base classes
        super(KGraphViewWidget, self).__init__(parent)


        graphView = KGraphView(parent=self)
        graphView.nodeAdded.connect(self.__onNodeAdded)
        graphView.nodeRemoved.connect(self.__onNodeRemoved)
        graphView.beginConnectionManipulation.connect(self.__onBeginConnectionManipulation)
        graphView.endConnectionManipulation.connect(self.__onEndConnectionManipulationSignal)
        graphView.connectionAdded.connect(self.__onConnectionAdded)
        graphView.connectionRemoved.connect(self.__onConnectionRemoved)

        graphView.selectionChanged.connect(self.__onSelectionChanged)
        graphView.endSelectionMoved.connect(self.__onSelectionMoved)

        graphView.beginDeleteSelection.connect(self.__onBeginDeleteSelection)
        graphView.endDeleteSelection.connect(self.__onEndDeleteSelection)

        self.setGraphView(graphView)

        #########################
        ## Setup hotkeys for the following actions.

        undoShortcut = QtGui.QShortcut(QtGui.QKeySequence(QtCore.Qt.CTRL + QtCore.Qt.Key_Z), self)
        undoShortcut.activated.connect(self.undo)

        redoShortcut = QtGui.QShortcut(QtGui.QKeySequence(QtCore.Qt.CTRL + QtCore.Qt.Key_Y), self)
        redoShortcut.activated.connect(self.redo)

        openContextualNodeListShortcut = QtGui.QShortcut(QtGui.QKeySequence(QtCore.Qt.Key_QuoteLeft), self)
        openContextualNodeListShortcut.activated.connect(self.openContextualNodeList)

        self.newRigPreset()


    def editRigName(self):
        dialog = QtGui.QInputDialog(self)
        dialog.setObjectName('RigNameDialog')
        text, ok = dialog.getText(self, 'Edit Rig Name', 'New Rig Name', text=self.guideRig.getName())

        if ok is True:
            self.setRigName(text)


    def setRigName(self, text):
        self.guideRig.setName(text)
        self.rigNameChanged.emit()


    def newRigPreset(self):
        # TODO: clean the rig from the scene if it has been built.
        self.guideRig = Rig()
        self.getGraphView().displayGraph(self.guideRig)
        self.setRigName('MyRig')


    def saveRigPreset(self):
<<<<<<< HEAD

        if self.openedFile is None or not os.path.exists(self.openedFile):
            settings = self.window().getSettings()
            settings.beginGroup('Files')
            lastFilePath = settings.value("lastFilePath", os.path.join(GetKrakenPath(), self.guideRig.getName() ))
            settings.endGroup()
            (filePath, filter) = QtGui.QFileDialog.getSaveFileName(self, 'Save Rig Preset', lastFilePath, 'Kraken Rig (*.krg)')
            if len(filePath) > 0:
                self.synchGuideRig()
                self.guideRig.writeRigDefinitionFile(filePath)

                settings.beginGroup('Files')
                lastFilePath = settings.setValue("lastFilePath", filePath)
                settings.endGroup()

        else:
            settings = self.window().getSettings()
            settings.beginGroup('Files')
            lastFilePath = settings.value("lastFilePath", os.path.join(GetKrakenPath(), self.guideRig.getName() ))
            settings.endGroup()

=======
        settings = self.window().getSettings()
        settings.beginGroup('Files')
        lastFilePath = settings.value("lastFilePath", os.path.join(GetKrakenPath(), self.guideRig.getName() ))
        settings.endGroup()
        (filePath, filter) = QtGui.QFileDialog.getSaveFileName(self, 'Save Rig Preset', os.path.dirname(os.path.abspath(lastFilePath)), 'Kraken Rig (*.krg)')
        if len(filePath) > 0:
>>>>>>> 5fb97b1c
            self.synchGuideRig()
            self.guideRig.writeRigDefinitionFile(lastFilePath)

            print "Saved file: " + lastFilePath

            settings.beginGroup('Files')
            lastFilePath = settings.setValue("lastFilePath", lastFilePath)
            settings.endGroup()


    def loadRigPreset(self):
        settings = self.window().getSettings()
        settings.beginGroup('Files')
        lastFilePath = settings.value("lastFilePath", os.path.join(GetKrakenPath(), self.guideRig.getName() ))
        settings.endGroup()
        (filePath, filter) = QtGui.QFileDialog.getOpenFileName(self, 'Load Rig Preset', os.path.dirname(os.path.abspath(lastFilePath)), 'Kraken Rig (*.krg)')
        if len(filePath) > 0:
            self.guideRig = Rig()
            self.guideRig.loadRigDefinitionFile(filePath)
            self.graphView.displayGraph( self.guideRig )
            # self.nameWidget.setText( self.guideRig.getName() )

            settings.beginGroup('Files')
            lastFilePath = settings.setValue("lastFilePath", filePath)
            settings.endGroup()

            self.openedFile = filePath


    def buildGuideRig(self):

        try:
            self.window().statusBar().showMessage('Building Guide')

            builder = plugins.getBuilder()

            if self.guideRig.getName().endswith('_guide') is False:
                self.guideRig.setName(self.guideRig.getName() + '_guide')

            builder.build(self.guideRig)

        except Exception as e:
            print traceback.format_exc()

            statusBar = self.window().statusBar()
            warningLabel = QtGui.QLabel('Error Building: ' + ', '.join([x for x in e.args]))
            warningLabel.setMaximumWidth(200)
            warningLabel.setStyleSheet("QLabel { border-radius: 3px; background-color: #AA0000}")

            def addWarning():
                self.window().statusBar().clearMessage()

                statusBar.addWidget(warningLabel, 1)
                statusBar.repaint()

                timer.start()

            def endWarning():
                timer.stop()
                statusBar.removeWidget(warningLabel)
                statusBar.repaint()

                self.window().statusBar().showMessage('Ready', 2000)

            timer = QtCore.QTimer()
            timer.setInterval(2000)
            timer.timeout.connect(endWarning)

            addWarning()


    def synchGuideRig(self):
        synchronizer = plugins.getSynchronizer()
        synchronizer.setTarget(self.guideRig)
        synchronizer.sync()


    def buildRig(self):

        try:
            self.window().statusBar().showMessage('Building Rig')

            self.synchGuideRig()

            rigBuildData = self.guideRig.getRigBuildData()
            rig = Rig()
            rig.loadRigDefinition(rigBuildData)

            rig.setName(rig.getName().replace('_guide', ''))

            builder = plugins.getBuilder()
            builder.build(rig)

        except Exception as e:
            print traceback.format_exc()

            statusBar = self.window().statusBar()
            warningLabel = QtGui.QLabel('Error Building: ' + ', '.join([x for x in e.args]))
            warningLabel.setMaximumWidth(200)
            warningLabel.setStyleSheet("QLabel { border-radius: 3px; background-color: #AA0000}")

            def addWarning():
                self.window().statusBar().clearMessage()

                statusBar.addWidget(warningLabel, 1)
                statusBar.repaint()

                timer.start()

            def endWarning():
                timer.stop()
                statusBar.removeWidget(warningLabel)
                statusBar.repaint()

                self.window().statusBar().showMessage('Ready', 2000)

            timer = QtCore.QTimer()
            timer.setInterval(2000)
            timer.timeout.connect(endWarning)

            addWarning()

    # =========
    # Shortcuts
    # =========
    def copy(self):
        graphView = self.getGraphView()
        pos = graphView.getSelectedNodesCentroid()
        graphView.copySettings(pos)


    def paste(self):
        graphView = self.getGraphView()
        clipboardData = self.graphView.getClipboardData()

        pos = clipboardData['copyPos'] + QtCore.QPoint(20, 20)
        graphView.pasteSettings(pos, mirrored=False, createConnectionsToExistingNodes=True)


    def pasteUnconnected(self):
        graphView = self.getGraphView()
        clipboardData = self.graphView.getClipboardData()

        pos = clipboardData['copyPos'] + QtCore.QPoint(20, 20)
        graphView.pasteSettings(pos, mirrored=False, createConnectionsToExistingNodes=False)


    def pasteMirrored(self):
        graphView = self.getGraphView()
        clipboardData = self.graphView.getClipboardData()

        pos = clipboardData['copyPos'] + QtCore.QPoint(20, 20)
        graphView.pasteSettings(pos, mirrored=True, createConnectionsToExistingNodes=False)


    def pasteMirroredConnected(self):
        graphView = self.getGraphView()
        clipboardData = self.graphView.getClipboardData()

        pos = clipboardData['copyPos'] + QtCore.QPoint(20, 20)
        graphView.pasteSettings(pos, mirrored=True, createConnectionsToExistingNodes=True)


    def undo(self):
        UndoRedoManager.getInstance().undo()

    def redo(self):
        UndoRedoManager.getInstance().redo()


    def openContextualNodeList(self):
        pos = self.mapFromGlobal(QtGui.QCursor.pos());

        contextualNodeList = ContextualNodeList(self)

        scenepos = self.graphView.mapToScene(pos)
        contextualNodeList.showAtPos(pos, scenepos, self.graphView)

    # ===============
    # Signal Handlers
    # ===============

    def __onNodeAdded(self, node):
        if not UndoRedoManager.getInstance().isUndoingOrRedoing():
            command = graph_commands.AddNodeCommand(self.graphView, self.guideRig, node)
            UndoRedoManager.getInstance().addCommand(command)


    def __onNodeRemoved(self, node):
        node.getComponent().detach()

        if not UndoRedoManager.getInstance().isUndoingOrRedoing():
            command = graph_commands.RemoveNodeCommand(self.graphView, self.guideRig, node)
            UndoRedoManager.getInstance().addCommand(command)


    def __onBeginConnectionManipulation(self):
        UndoRedoManager.getInstance().openBracket('Connect Ports')


    def __onEndConnectionManipulationSignal(self):
        UndoRedoManager.getInstance().closeBracket()


    def __onConnectionAdded(self, connection):
        if not UndoRedoManager.getInstance().isUndoingOrRedoing():
            command = graph_commands.ConnectionAddedCommand(self.graphView, self.guideRig, connection)
            UndoRedoManager.getInstance().addCommand(command)


    def __onConnectionRemoved(self, connection):
        if not UndoRedoManager.getInstance().isUndoingOrRedoing():
            command = graph_commands.ConnectionRemovedCommand(self.graphView, self.guideRig, connection)
            UndoRedoManager.getInstance().addCommand(command)


    def __onSelectionChanged(self, deselectedNodes, selectedNodes):
        if not UndoRedoManager.getInstance().isUndoingOrRedoing():
            command = graph_commands.SelectionChangeCommand(self.graphView, deselectedNodes, selectedNodes)
            UndoRedoManager.getInstance().addCommand(command)


    def __onSelectionMoved(self, nodes, delta):
        for node in nodes:
            node.pushGraphPosToComponent()

        if not UndoRedoManager.getInstance().isUndoingOrRedoing():
            command = graph_commands.NodesMoveCommand(self.graphView, nodes, delta)
            UndoRedoManager.getInstance().addCommand(command)


    def __onBeginDeleteSelection(self):
        UndoRedoManager.getInstance().openBracket('Delete Nodes')


    def __onEndDeleteSelection(self):
        UndoRedoManager.getInstance().closeBracket()<|MERGE_RESOLUTION|>--- conflicted
+++ resolved
@@ -83,14 +83,13 @@
 
 
     def saveRigPreset(self):
-<<<<<<< HEAD
 
         if self.openedFile is None or not os.path.exists(self.openedFile):
             settings = self.window().getSettings()
             settings.beginGroup('Files')
             lastFilePath = settings.value("lastFilePath", os.path.join(GetKrakenPath(), self.guideRig.getName() ))
             settings.endGroup()
-            (filePath, filter) = QtGui.QFileDialog.getSaveFileName(self, 'Save Rig Preset', lastFilePath, 'Kraken Rig (*.krg)')
+        (filePath, filter) = QtGui.QFileDialog.getSaveFileName(self, 'Save Rig Preset', os.path.dirname(os.path.abspath(lastFilePath)), 'Kraken Rig (*.krg)')
             if len(filePath) > 0:
                 self.synchGuideRig()
                 self.guideRig.writeRigDefinitionFile(filePath)
@@ -105,14 +104,6 @@
             lastFilePath = settings.value("lastFilePath", os.path.join(GetKrakenPath(), self.guideRig.getName() ))
             settings.endGroup()
 
-=======
-        settings = self.window().getSettings()
-        settings.beginGroup('Files')
-        lastFilePath = settings.value("lastFilePath", os.path.join(GetKrakenPath(), self.guideRig.getName() ))
-        settings.endGroup()
-        (filePath, filter) = QtGui.QFileDialog.getSaveFileName(self, 'Save Rig Preset', os.path.dirname(os.path.abspath(lastFilePath)), 'Kraken Rig (*.krg)')
-        if len(filePath) > 0:
->>>>>>> 5fb97b1c
             self.synchGuideRig()
             self.guideRig.writeRigDefinitionFile(lastFilePath)
 
