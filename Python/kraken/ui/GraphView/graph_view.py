--- conflicted
+++ resolved
@@ -412,7 +412,6 @@
             self.translate(delta.x(), delta.y())
             self._lastPanPoint = self.mapToScene(event.pos())
 
-<<<<<<< HEAD
             # Call udpate to redraw background
             self.update()
         # else:
@@ -428,14 +427,6 @@
             self._manipulationMode = 0
 
             selection = self.getSelectedNodes()
-=======
-                    contextMenu.addAction("Paste").triggered.connect(self.parentWidget().pasteUnconnected)
-                    contextMenu.addAction("Paste Connected").triggered.connect(self.parentWidget().paste)
-                    contextMenu.addSeparator()
-                    contextMenu.addAction("Paste Mirrored").triggered.connect(self.parentWidget().pasteMirrored)
-                    contextMenu.addAction("Paste Mirrored Connected").triggered.connect(self.parentWidget().pasteMirroredConnected)
-                    contextMenu.popup(event.globalPos())
->>>>>>> a0b05b31
 
             deselectedNodes = []
             selectedNodes = []
@@ -592,3 +583,102 @@
         painter.setTransform(oldTransform)
 
         return super(GraphView, self).drawBackground(painter, rect)
+
+    #######################
+    ## Copy/Paste
+
+    def copySettings(self, pos):
+        clipboardData = {}
+
+        copiedComponents = []
+        nodes = self.getSelectedNodes()
+        for node in nodes:
+            copiedComponents.append(node.getComponent())
+
+        componentsJson = []
+        connectionsJson = []
+        for component in copiedComponents:
+            componentsJson.append(component.copyData())
+
+            for i in range(component.getNumInputs()):
+                componentInput = component.getInputByIndex(i)
+                if componentInput.isConnected():
+                    componentOutput = componentInput.getConnection()
+                    connectionJson = {
+                        'source': componentOutput.getParent().getDecoratedName() + '.' + componentOutput.getName(),
+                        'target': component.getDecoratedName() + '.' + componentInput.getName()
+                    }
+
+                    connectionsJson.append(connectionJson)
+
+        clipboardData = {
+            'components': componentsJson,
+            'connections': connectionsJson,
+            'copyPos': pos
+        }
+
+        return clipboardData
+
+    def pasteSettings(self, clipboardData, pos, mirrored=False, createConnectionsToExistingNodes=True):
+
+        krakenSystem = KrakenSystem.getInstance()
+        delta = pos - clipboardData['copyPos']
+        self.clearSelection()
+        pastedComponents = {}
+        nameMapping = {}
+
+        for componentData in clipboardData['components']:
+            componentClass = krakenSystem.getComponentClass(componentData['class'])
+            component = componentClass(parent=self.__rig)
+            decoratedName = componentData['name'] + component.getNameDecoration()
+            nameMapping[decoratedName] = decoratedName
+            if mirrored:
+                config = Config.getInstance()
+                mirrorMap = config.getNameTemplate()['mirrorMap']
+                component.setLocation(mirrorMap[componentData['location']])
+                nameMapping[decoratedName] = componentData['name'] + component.getNameDecoration()
+                component.pasteData(componentData, setLocation=False)
+            else:
+                component.pasteData(componentData, setLocation=True)
+            graphPos = component.getGraphPos( )
+            component.setGraphPos(Vec2(graphPos.x + delta.x(), graphPos.y + delta.y()))
+            node = self.addNode(component)
+            self.selectNode(node, False)
+
+            # save a dict of the nodes using the orignal names
+            pastedComponents[nameMapping[decoratedName]] = component
+
+
+        for connectionData in clipboardData['connections']:
+            sourceComponentDecoratedName, outputName = connectionData['source'].split('.')
+            targetComponentDecoratedName, inputName = connectionData['target'].split('.')
+
+            sourceComponent = None
+
+            # The connection is either between nodes that were pasted, or from pasted nodes
+            # to unpasted nodes. We first check that the source component is in the pasted group
+            # else use the node in the graph.
+            if sourceComponentDecoratedName in nameMapping:
+                sourceComponent = pastedComponents[nameMapping[sourceComponentDecoratedName]]
+            else:
+                if not createConnectionsToExistingNodes:
+                    continue;
+
+                # When we support copying/pasting between rigs, then we may not find the source
+                # node in the target rig.
+                if sourceComponentDecoratedName not in self.__nodes.keys():
+                    continue
+                node = self.__nodes[sourceComponentDecoratedName]
+                sourceComponent = node.getComponent()
+
+            targetComponentDecoratedName = nameMapping[targetComponentDecoratedName]
+            targetComponent = pastedComponents[targetComponentDecoratedName]
+
+            outputPort = sourceComponent.getOutputByName(outputName)
+            inputPort = targetComponent.getInputByName(inputName)
+
+            inputPort.setConnection(outputPort)
+            self.addConnection(
+                source = sourceComponent.getDecoratedName() + '.' + outputPort.getName(),
+                target = targetComponent.getDecoratedName() + '.' + inputPort.getName()
+            )