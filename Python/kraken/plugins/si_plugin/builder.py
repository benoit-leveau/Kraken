"""Kraken SI - SI Builder module.

Classes:
Builder -- Component representation.

"""

from kraken.core.kraken_system import ks
from kraken.core.builder import Builder
from kraken.core.objects.constraints.pose_constraint import PoseConstraint
from kraken.plugins.si_plugin.utils import *

import FabricEngine.Core as core


class Builder(Builder):
    """Builder object for building Kraken objects in Softimage."""

    def __init__(self):
        super(Builder, self).__init__()


    # ========================
    # SceneItem Build Methods
    # ========================
    def buildContainer(self, kSceneItem, buildName):
        """Builds a container / namespace object.

        Args:
            kSceneItem (object): kSceneItem that represents a container to be built.
            buildName (str): The name to use on the built object.

        Returns:
            object: Node that is created.

        """

        parentDCCSceneItem = self.getDCCSceneItem(kSceneItem.getParent())

        if parentDCCSceneItem is None:
            parentDCCSceneItem = si.ActiveProject3.ActiveScene.Root

        dccSceneItem = parentDCCSceneItem.AddModel(None, buildName)
        dccSceneItem.Name = buildName

        self._registerSceneItemPair(kSceneItem, dccSceneItem)

        si.Refresh()

        return dccSceneItem


    def buildLayer(self, kSceneItem, buildName):
        """Builds a layer object.

        Args:
            kSceneItem (object): kSceneItem that represents a layer to be built.
            buildName (str): The name to use on the built object.

        Returns:
            object: Node that is created.

        """

        parentDCCSceneItem = self.getDCCSceneItem(kSceneItem.getParent())

        if parentDCCSceneItem is None:
            parentDCCSceneItem = si.ActiveProject3.ActiveScene.Root

        dccSceneItem = parentDCCSceneItem.AddModel(None, buildName)
        dccSceneItem.Name = buildName
        self._registerSceneItemPair(kSceneItem, dccSceneItem)

        si.Refresh()

        return dccSceneItem


    def buildHierarchyGroup(self, kSceneItem, buildName):
        """Builds a hierarchy group object.

        Args:
            kSceneItem (object): kSceneItem that represents a group to be built.
            buildName (str): The name to use on the built object.

        Returns:
            object: DCC Scene Item that is created.

        """

        parentDCCSceneItem = self.getDCCSceneItem(kSceneItem.getParent())

        if parentDCCSceneItem is None:
            parentDCCSceneItem = si.ActiveProject3.ActiveScene.Root

        dccSceneItem = parentDCCSceneItem.AddNull()
        dccSceneItem.Name = buildName

        lockObjXfo(dccSceneItem)

        self._registerSceneItemPair(kSceneItem, dccSceneItem)

        si.Refresh()

        return dccSceneItem


    def buildGroup(self, kSceneItem, buildName):
        """Builds a locator / null object.

        Args:
            kSceneItem (object): kSceneItem that represents a group to be built.
            buildName (str): The name to use on the built object.

        Returns:
            object: Node that is created.

        """

        parentDCCSceneItem = self.getDCCSceneItem(kSceneItem.getParent())

        if parentDCCSceneItem is None:
            parentDCCSceneItem = si.ActiveProject3.ActiveScene.Root

        dccSceneItem = parentDCCSceneItem.AddNull()
        dccSceneItem.Name = buildName
        self._registerSceneItemPair(kSceneItem, dccSceneItem)

        si.Refresh()

        return dccSceneItem


    def buildJoint(self, kSceneItem, buildName):
        """Builds a joint object.

        Args:
            kSceneItem (object): kSceneItem that represents a joint to be built.
            buildName (str): The name to use on the built object.

        Returns:
            object: DCC Scene Item that is created.

        """

        parentDCCSceneItem = self.getDCCSceneItem(kSceneItem.getParent())

        if parentDCCSceneItem is None:
            parentDCCSceneItem = si.ActiveProject3.ActiveScene.Root

        dccSceneItem = parentDCCSceneItem.AddNull()
        dccSceneItem.Parameters('primary_icon').Value = 2
        dccSceneItem.Parameters('size').Value = 0.125
        dccSceneItem.Name = buildName
        self._registerSceneItemPair(kSceneItem, dccSceneItem)

        si.Refresh()

        return dccSceneItem


    def buildLocator(self, kSceneItem, buildName):
        """Builds a locator / null object.

        Args:
            kSceneItem (object): kSceneItem that represents a locator / null to be built.
            buildName (str): The name to use on the built object.

        Returns:
            object: Node that is created.

        """

        parentDCCSceneItem = self.getDCCSceneItem(kSceneItem.getParent())

        if parentDCCSceneItem is None:
            parentDCCSceneItem = si.ActiveProject3.ActiveScene.Root

        dccSceneItem = parentDCCSceneItem.AddNull()
        dccSceneItem.Name = buildName
        self._registerSceneItemPair(kSceneItem, dccSceneItem)

        si.Refresh()

        return dccSceneItem


    def buildCurve(self, kSceneItem, buildName):
        """Builds a Curve object.

        Args:
            kSceneItem (object): kSceneItem that represents a curve to be built.
            buildName (str): The name to use on the built object.

        Returns:
            object: Node that is created.

        """

        parentDCCSceneItem = self.getDCCSceneItem(kSceneItem.getParent())

        if parentDCCSceneItem is None:
            parentDCCSceneItem = si.ActiveProject3.ActiveScene.Root

        dccSceneItem = None

        # Format points for Softimage
        curveData = kSceneItem.getCurveData()

        curvePoints = []
        for eachSubCurve in curveData:
            subCurvePoints = eachSubCurve["points"]

            formattedPoints = []
            for i in xrange(3):
                axisPositions = []
                for p, eachPnt in enumerate(subCurvePoints):
                    if p < len(subCurvePoints):
                        axisPositions.append(eachPnt[i])

                formattedPoints.append(axisPositions)

            formattedPoints.append([1.0] * len(subCurvePoints))
            curvePoints.append(formattedPoints)

        # Build the curve
        for i, eachSubCurve in enumerate(curvePoints):
            closedSubCurve = curveData[i]["closed"]

            # Create knots
            if closedSubCurve is True:
                knots = list(xrange(len(eachSubCurve[0]) + 1))
            else:
                knots = list(xrange(len(eachSubCurve[0])))

            if i == 0:
                dccSceneItem = parentDCCSceneItem.AddNurbsCurve(list(eachSubCurve), knots, closedSubCurve, 1, constants.siNonUniformParameterization, constants.siSINurbs)
                self._registerSceneItemPair(kSceneItem, dccSceneItem)
            else:
                dccSceneItem.ActivePrimitive.Geometry.AddCurve(eachSubCurve, knots, closedSubCurve, 1, constants.siNonUniformParameterization)

        dccSceneItem.Name = buildName

        si.Refresh()

        return dccSceneItem


    def buildControl(self, kSceneItem, buildName):
        """Builds a Control object.

        Args:
            kSceneItem (object): kSceneItem that represents a control to be built.
            buildName (str): The name to use on the built object.

        Returns:
            object: Node that is created.

        """

        parentDCCSceneItem = self.getDCCSceneItem(kSceneItem.getParent())

        if parentDCCSceneItem is None:
            parentDCCSceneItem = si.ActiveProject3.ActiveScene.Root

        dccSceneItem = None

        # Format points for Softimage
        curveData = kSceneItem.getCurveData()

        curvePoints = []
        for eachSubCurve in curveData:
            subCurvePoints = eachSubCurve["points"]

            formattedPoints = []
            for i in xrange(3):
                axisPositions = []
                for p, eachPnt in enumerate(subCurvePoints):
                    if p < len(subCurvePoints):
                        axisPositions.append(eachPnt[i])

                formattedPoints.append(axisPositions)

            formattedPoints.append([1.0] * len(subCurvePoints))
            curvePoints.append(formattedPoints)

        # Build the curve
        for i, eachSubCurve in enumerate(curvePoints):
            closedSubCurve = curveData[i]["closed"]

            # Create knots
            if closedSubCurve is True:
                knots = list(xrange(len(eachSubCurve[0]) + 1))
            else:
                knots = list(xrange(len(eachSubCurve[0])))

            if i == 0:
                dccSceneItem = parentDCCSceneItem.AddNurbsCurve(list(eachSubCurve), knots, closedSubCurve, 1, constants.siNonUniformParameterization, constants.siSINurbs)
                self._registerSceneItemPair(kSceneItem, dccSceneItem)
            else:
                dccSceneItem.ActivePrimitive.Geometry.AddCurve(eachSubCurve, knots, closedSubCurve, 1, constants.siNonUniformParameterization)

        dccSceneItem.Name = buildName

        si.Refresh()

        return dccSceneItem


    # ========================
    # Attribute Build Methods
    # ========================
    def buildBoolAttribute(self, kAttribute):
        """Builds a Bool attribute.

        Args:
            kAttribute (object): kAttribute that represents a boolean attribute to be built.

        Returns:
            bool: True if successful.

        """

        parentDCCSceneItem = Dispatch(self.getDCCSceneItem(kAttribute.getParent()))
        dccSceneItem = parentDCCSceneItem.AddParameter2(kAttribute.getName(), constants.siBool, kAttribute.getValue(), "", "", "", "", constants.siClassifUnknown, 2053, kAttribute.getName())
        dccSceneItem.Animatable = kAttribute.getAnimatable()
        dccSceneItem.Keyable = kAttribute.getKeyable()
        self._registerSceneItemPair(kAttribute, dccSceneItem)

        return True


    def buildScalarAttribute(self, kAttribute):
        """Builds a Float attribute.

        Args:
            kAttribute (object): kAttribute that represents a float attribute to be built.

        Returns:
            bool: True if successful.

        """

        parentDCCSceneItem = Dispatch(self.getDCCSceneItem(kAttribute.getParent()))
        dccSceneItem = parentDCCSceneItem.AddParameter2(kAttribute.getName(), constants.siDouble, kAttribute.getValue(), kAttribute.getMin(), kAttribute.getMax(), kAttribute.getUIMin(), kAttribute.getUIMax(), constants.siClassifUnknown, 2053, kAttribute.getName())

        self._registerSceneItemPair(kAttribute, dccSceneItem)

        return True


    def buildIntegerAttribute(self, kAttribute):
        """Builds a Integer attribute.

        Args:
            kAttribute (object): kAttribute that represents a integer attribute to be built.

        Returns:
            bool: True if successful.

        """

        parentDCCSceneItem = Dispatch(self.getDCCSceneItem(kAttribute.getParent()))
        dccSceneItem = parentDCCSceneItem.AddParameter2(kAttribute.getName(), constants.siInt4, kAttribute.getValue(), kAttribute.getMin(), kAttribute.getMax(), kAttribute.getUIMin(), kAttribute.getUIMax(), constants.siClassifUnknown, 2053, kAttribute.getName())

        self._registerSceneItemPair(kAttribute, dccSceneItem)

        return True


    def buildStringAttribute(self, kAttribute):
        """Builds a String attribute.

        Args:
            kAttribute (object): kAttribute that represents a string attribute to be built.

        Returns:
            bool: True if successful.

        """

        parentDCCSceneItem = Dispatch(self.getDCCSceneItem(kAttribute.getParent()))
        dccSceneItem = parentDCCSceneItem.AddParameter2(kAttribute.getName(), constants.siString, kAttribute.getValue(), "", "", "", "", constants.siClassifUnknown, 2053, kAttribute.getName())

        self._registerSceneItemPair(kAttribute, dccSceneItem)

        return True


    def buildAttributeGroup(self, kAttributeGroup):
        """Builds attribute groups on the DCC object.

        Args:
            kAttributeGroup (object): Kraken object to build the attribute group on.

        Returns:
            bool: True if successful.

        """

        parentDCCSceneItem = self.getDCCSceneItem(kAttributeGroup.getParent())

        groupName = kAttributeGroup.getName()
        dccSceneItem = parentDCCSceneItem.AddProperty("CustomParameterSet", False, groupName)
        self._registerSceneItemPair(kAttributeGroup, dccSceneItem)

        # Create Attributes on this Attribute Group
        for i in xrange(kAttributeGroup.getNumAttributes()):
            kAttribute = kAttributeGroup.getAttributeByIndex(i)

            if kAttribute.isTypeOf("BoolAttribute"):
                self.buildBoolAttribute(kAttribute)

            elif kAttribute.isTypeOf("ScalarAttribute"):
                self.buildScalarAttribute(kAttribute)

            elif kAttribute.isTypeOf("IntegerAttribute"):
                self.buildIntegerAttribute(kAttribute)

            elif kAttribute.isTypeOf("StringAttribute"):
                self.buildStringAttribute(kAttribute)

            else:
                raise NotImplementedError(kAttribute.getName() + ' has an unsupported type: ' + str(type(kAttribute)))

        return True


    def connectAttribute(self, kAttribute):
        """Connects the driver attribute to this one.

        Args:
            kAttribute (object): Attribute to connect.

        Returns:
            bool: True if successful.

        """

        if kAttribute.isConnected() is True:
            driver = self.getDCCSceneItem(kAttribute.getConnection())
            driven = self.getDCCSceneItem(kAttribute)
            driven.AddExpression(driver.FullName)

        return True


    # =========================
    # Constraint Build Methods
    # =========================
    def buildOrientationConstraint(self, kConstraint):
        """Builds an orientation constraint represented by the kConstraint.

        Args:
            kConstraint (object): Kraken constraint object to build.

        Returns:
            object: dccSceneItem that was created.

        """

        constraineeDCCSceneItem = self.getDCCSceneItem(kConstraint.getConstrainee())

        constrainers = getCollection()
        for eachConstrainer in kConstraint.getConstrainers():
            constrainers.AddItems(self.getDCCSceneItem(eachConstrainer))

        dccSceneItem = constraineeDCCSceneItem.Kinematics.AddConstraint("Orientation", constrainers, kConstraint.getMaintainOffset())
        self._registerSceneItemPair(kConstraint, dccSceneItem)

        return dccSceneItem


    def buildPoseConstraint(self, kConstraint):
        """Builds an pose constraint represented by the kConstraint.

        Args:
            kConstraint (object): kraken constraint object to build.

        Returns:
            bool: True if successful.

        """


        useXSIConstraint = True
        if useXSIConstraint:

            constraineeDCCSceneItem = self.getDCCSceneItem(kConstraint.getConstrainee())
            if kConstraint.getMaintainOffset():
                constraineeTransform = constraineeDCCSceneItem.Kinematics.Global.Transform

            constrainingObjs = getCollection()
            for eachConstrainer in kConstraint.getConstrainers():
                constrainer = self.getDCCSceneItem(eachConstrainer)

                if kConstraint.getMaintainOffset():
                    constrainerTransform = constrainer.Kinematics.Global.Transform

                # si.LogMessage( "%s,%s,%s" % (constrainer.posx.Value, constrainer.posy.Value, constrainer.posz.Value) )

                constrainingObjs.AddItems(constrainer)

            dccSceneItem = constraineeDCCSceneItem.Kinematics.AddConstraint("Pose", constrainingObjs, kConstraint.getMaintainOffset())
            self._registerSceneItemPair(kConstraint, dccSceneItem)

        else:

            # Load the Fabric Engine client and construct the RTVal for the Solver
            ks.loadCoreClient()
            ks.loadExtension('Kraken')
            solverTypeName = 'PoseConstraintSolver'
            target = constraineeDCCSceneItem.FullName# + ".kine.global"
            canvasOpPath = target + ".kine.global.CanvasOp"

            si.FabricCanvasOpApply(target, "", True, "", "")

            si.FabricCanvasAddPort(canvasOpPath, "", "solver", "In", solverTypeName, "Kraken")
            si.FabricCanvasAddPort(canvasOpPath, "", "debug", "In", "Boolean", "")
            si.FabricCanvasAddPort(canvasOpPath, "", "rightSide", "In", "Boolean", "")

            connectionTargets = ""
            connectionSuffix = ".kine.global"
            for eachConstrainer in kConstraint.getConstrainers():

                if eachConstrainer is None:
                    raise Exception("Constraint '"+kConstraint.getPath()+"' has invalid connection.");

                dccSceneItem = self.getDCCSceneItem(eachConstrainer)

                if dccSceneItem is None:
                    raise Exception("Constraint '"+kConstraint.getPath()+"' of type '"+solverTypeName+"' is connected to object without corresponding SceneItem:" + eachConstrainer.getPath());

                connectionTargets = dccSceneItem.FullName + connectionSuffix
                break

            si.FabricCanvasAddPort(canvasOpPath, "", "constrainer", "In", "Mat44", "")
            # si.fabricSplice("addInputPort", canvasOpPath, "{\"portName\":\"constrainer\", \"dataType\":\"Mat44\", \"extension\":\"\", \"targets\":\"" + connectionTargets + "\"}", "")

            # Generate the operator source code.
            opSourceCode = ""
            opSourceCode += "require Kraken;\n"
            opSourceCode += "operator poseConstraint(\n"
            opSourceCode += "    io " + solverTypeName + " solver,\n"
            opSourceCode += "    in Boolean debug,\n"
            opSourceCode += "    in Boolean rightSide,\n"
            opSourceCode += "    io Mat44 constrainee,\n"
            opSourceCode += "    in Mat44 constrainer\n"
            opSourceCode += "    )\n"
            opSourceCode += "{\n"
            opSourceCode += "    solver.solve(debug, rightSide, constrainer, constrainee);"
            opSourceCode += "}\n"

            si.fabricSplice('addKLOperator', canvasOpPath, '{"opName": "poseConstraint"}', opSourceCode)

        return dccSceneItem


    def buildPositionConstraint(self, kConstraint):
        """Builds an position constraint represented by the kConstraint.

        Args:
            kConstraint (object): kraken constraint object to build.

        Returns:
            bool: True if successful.

        """

        constraineeDCCSceneItem = self.getDCCSceneItem(kConstraint.getConstrainee())

        constrainers = getCollection()
        for eachConstrainer in kConstraint.getConstrainers():
            constrainers.AddItems(self.getDCCSceneItem(eachConstrainer))

        dccSceneItem = constraineeDCCSceneItem.Kinematics.AddConstraint("Position", constrainers, kConstraint.getMaintainOffset())
        self._registerSceneItemPair(kConstraint, dccSceneItem)

        return dccSceneItem


    def buildScaleConstraint(self, kConstraint):
        """Builds an scale constraint represented by the kConstraint.

        Args:
            kConstraint (object): kraken constraint object to build.

        Returns:
            bool: True if successful.

        """

        constraineeDCCSceneItem = self.getDCCSceneItem(kConstraint.getConstrainee())

        constrainers = getCollection()
        for eachConstrainer in kConstraint.getConstrainers():
            constrainers.AddItems(self.getDCCSceneItem(eachConstrainer))

        dccSceneItem = constraineeDCCSceneItem.Kinematics.AddConstraint("Scaling", constrainers, kConstraint.getMaintainOffset())
        self._registerSceneItemPair(kConstraint, dccSceneItem)

        return dccSceneItem


    # ========================
    # Component Build Methods
    # ========================
    def buildAttributeConnection(self, connectionInput):
        """Builds the link between the target and connection target.

        Args:
            connectionInput (object): kraken component input to build connections for.

        Returns:
            bool: True if successful.

        """

        if connectionInput.isConnected() is False:
            return False

        connection = connectionInput.getConnection()
        connectionTarget = connection.getTarget()
        inputTarget = connectionInput.getTarget()

        if connection.getDataType().endswith('[]'):
            connectionTarget = connection.getTarget()[connectionInput.getIndex()]
        else:
            connectionTarget = connection.getTarget()

        connectionTargetDCCSceneItem = self.getDCCSceneItem(connectionTarget)
        targetDCCSceneItem = self.getDCCSceneItem(inputTarget)
        targetDCCSceneItem.AddExpression(connectionTargetDCCSceneItem.FullName)

        return True


    # =========================
    # Operator Builder Methods
    # =========================
    def buildKLOperator(self, kOperator):
        """Builds KL Operators on the components.

        Args:
            kOperator (object): kraken operator that represents a Splice operator.

        Returns:
            bool: True if successful.

        """
        try:
            solverTypeName = kOperator.getSolverTypeName()
            args = kOperator.getSolverArgs()


            def findPortOfType(dataTypes, connectionTypes):
                for i in xrange(len(args)):
                    arg = args[i]
                    argName = arg.name.getSimpleType()
                    argDataType = arg.dataType.getSimpleType()
                    argConnectionType = arg.connectionType.getSimpleType()

                    if argDataType in dataTypes and argConnectionType in connectionTypes:
                        return i

                return -1

            # Find operatorOwner to attach Splice Operator to.
            ownerOutPortIndex = findPortOfType(['Mat44', 'Mat44[]'], ['Out', 'IO'])
            if ownerOutPortIndex is -1:
                raise Exception("Solver '" + kOperator.getName() + "' has no Mat44 outputs!")

            ownerArg = args[ownerOutPortIndex]
            ownerArgName = ownerArg.name.getSimpleType()
            ownerArgDataType = ownerArg.dataType.getSimpleType()
            ownerArgConnectionType = ownerArg.connectionType.getSimpleType()

            if ownerArgDataType == 'Mat44[]':
                operatorOwner = self.getDCCSceneItem( kOperator.getOutput(ownerArgName)[0] )
                ownerArgName = ownerArgName+str(0)
            else:
                operatorOwner = self.getDCCSceneItem( kOperator.getOutput(ownerArgName) )


            # Create Splice Operator
            canvasOpPath = si.FabricCanvasOpApply(operatorOwner.FullName, "", True, "", "")
            canvasOp = si.Dictionary.GetObject(canvasOpPath, False)
            si.FabricCanvasSetExtDeps(canvasOpPath, "", "Kraken" )

            si.FabricCanvasAddFunc(canvasOpPath, "", kOperator.getName(), "dfgEntry {}", "400", "0")
            si.FabricCanvasAddPort(canvasOpPath, kOperator.getName(), "solver", "IO", solverTypeName, "", "Kraken")
            si.FabricCanvasAddPort(canvasOpPath, "", "solver", "IO", solverTypeName, "", "Kraken" )
            si.FabricCanvasConnect(canvasOpPath, "", "solver", kOperator.getName()+".solver")
            si.FabricCanvasConnect(canvasOpPath, "", kOperator.getName()+".solver", "solver")


            def addCanvasPorts(canvasOpPath, portName, canvasGraphPort, portDataType, argConnectionType, dccSceneItem):

                if argConnectionType == 'In':
                    si.FabricCanvasAddPort(canvasOpPath, "", portName, "In", portDataType, "")
                    si.FabricCanvasConnect(canvasOpPath, "", portName, canvasGraphPort)
                elif argConnectionType in ['IO', 'Out']:
                    si.FabricCanvasAddPort(canvasOpPath, "", portName, "Out", portDataType, "")
                    si.FabricCanvasConnect(canvasOpPath, "", canvasGraphPort, portName)

                if portDataType == 'EvalContext':
                    return

                # Append the suffix based on the argument type, Softimage Only
                if portDataType == 'Mat44':
                    portmapDefinition = portName+"|XSI Port"

                    canvasOpPath2 = str(canvasOpPath) + ":"
                    si.FabricCanvasOpPortMapDefine(canvasOpPath, portmapDefinition)
                    canvasOpPath = str(canvasOpPath2)[:-1]

                    canvasOp = si.Dictionary.GetObject(canvasOpPath, False)
                    si.FabricCanvasOpConnectPort(canvasOpPath, portName, dccSceneItem.FullName+".kine.global")

                elif portDataType in ['Scalar', 'Boolean']:

                    portmapDefinition = portName+"|XSI Parameter"

                    canvasOpPath2 = str(canvasOpPath) + ":"
                    si.FabricCanvasOpPortMapDefine(canvasOpPath, portmapDefinition)
                    canvasOpPath = str(canvasOpPath2)[:-1]
                    canvasOp = si.Dictionary.GetObject(canvasOpPath, False)

                    parameter = canvasOp.Parameters(portName)
                    if parameter is not None:
                        if portName == 'time':
                            parameter.AddExpression("T")
                            return
                        if portName == 'frame':
                            parameter.AddExpression("Fc")
                            return
                        else:
                            parameter.AddExpression(dccSceneItem.FullName)

<<<<<<< HEAD
=======
            # Add the private/non-mayaAttr port that stores the Solver object
            si.fabricSplice("addInternalPort", spliceOpPath, "{\"portName\":\"solver\", \"dataType\":\"" + solverTypeName + "\", \"extension\":\"" + kOperator.getExtension() + "\", \"portMode\":\"io\"}", "")
            si.fabricSplice("setPortPersistence", spliceOpPath, '{"portName":"solver", "persistence":true }', "")

>>>>>>> 6239dc5a

            arraySizes = {}
            # connect the operator to the objects in the DCC
            for i in xrange(len(args)):
                arg = args[i]
                argName = arg.name.getSimpleType()
                argDataType = arg.dataType.getSimpleType()
                argConnectionType = arg.connectionType.getSimpleType()

                canvasOpPath2 = str(canvasOpPath) + ":"

                if argDataType.endswith('[]'):
                    elementDataType = argDataType[:-2]
                    if argConnectionType == 'In':
                        connectedObjects = kOperator.getInput(argName)

                        arrayNode = si.FabricCanvasAddFunc(canvasOpPath, "", argName+"_ComposeArray", "dfgEntry {}", "40", str(i * 100))
                        si.FabricCanvasAddPort(canvasOpPath, arrayNode, "array", "Out", argDataType, "")
                        arrayNodeCode = "dfgEntry { \n  array.resize("+str(len(connectedObjects))+");\n"
                        for j in range(len(connectedObjects)):
                            si.FabricCanvasAddPort(canvasOpPath, arrayNode, "value"+str(j), "In", elementDataType, "", "")
                            arrayNodeCode += "  array["+str(j)+"] = value"+str(j)+";\n"
                        arrayNodeCode += "}"
                        si.FabricCanvasSetCode(canvasOpPath, arrayNode, arrayNodeCode)

                        si.FabricCanvasAddPort(canvasOpPath, kOperator.getName(), argName, "In", argDataType, "")
                        si.FabricCanvasConnect(canvasOpPath, "", arrayNode+".array", kOperator.getName()+"."+argName)

                    elif argConnectionType in ['IO', 'Out']:
                        connectedObjects = kOperator.getOutput(argName)

                        arrayNode = si.FabricCanvasAddFunc(canvasOpPath, "", argName+"_DecomposeArray", "dfgEntry {}", "800", str(i * 100))
                        si.FabricCanvasAddPort(canvasOpPath, arrayNode, "array", "In", argDataType, "")
                        arrayNodeCode = "dfgEntry { \n"
                        for j in range(len(connectedObjects)):
                            si.FabricCanvasAddPort(canvasOpPath, arrayNode, "value"+str(j), "Out", elementDataType, "", "")
                            arrayNodeCode += "  value"+str(j)+" = array["+str(j)+"];\n"
                        arrayNodeCode += "}"
                        si.FabricCanvasSetCode(canvasOpPath, arrayNode, arrayNodeCode)

                        si.FabricCanvasAddPort(canvasOpPath, kOperator.getName(), argName, "Out", argDataType, "")
                        si.FabricCanvasConnect(canvasOpPath, "", kOperator.getName()+"."+argName, arrayNode+".array")

                        # OutArrays must be resized by the splice op.
                        arraySizes[argName] = len(connectedObjects)

                    for j in range(len(connectedObjects)):
                        dccSceneItem = self.getDCCSceneItem(connectedObjects[j])
                        if dccSceneItem is None:
                            raise Exception("Operator:'"+kOperator.getName()+"' of type:'"+solverTypeName+"' arg:'"+argName+"' dcc item not found for item:" + connectedObjects[j].getPath())
                        addCanvasPorts(canvasOpPath, argName+str(j), arrayNode+".value"+str(j), elementDataType, argConnectionType, dccSceneItem)


                else:
                    if argConnectionType == 'In':
                        connectedObject = kOperator.getInput(argName)
                        si.FabricCanvasAddPort(canvasOpPath, kOperator.getName(), argName, "In", argDataType, "")
                    elif argConnectionType in ['IO', 'Out']:
                        connectedObject = kOperator.getOutput(argName)
                        si.FabricCanvasAddPort(canvasOpPath, kOperator.getName(), argName, "Out", argDataType, "")

                    dccSceneItem = self.getDCCSceneItem(connectedObject)
                    if dccSceneItem is None:
                        raise Exception("Operator:'"+kOperator.getName()+"' of type:'"+solverTypeName+"' arg:'"+argName+"' dcc item not found for item:" + connectedObject.getPath());
                    addCanvasPorts(canvasOpPath, argName, kOperator.getName()+"."+argName, argDataType, argConnectionType, dccSceneItem)

                canvasOpPath = canvasOpPath2[:-1]

            # Generate the operator source code.
            opSourceCode = kOperator.generateSourceCode(arraySizes=arraySizes)
            si.FabricCanvasSetCode(canvasOpPath, kOperator.getName(), opSourceCode)


        finally:
            pass

        return True


    def buildCanvasOperator(self, kOperator):
        """Builds Canvas Operators on the components.

        Args:
            kOperator (object): kraken operator that represents a Splice operator.

        Returns:
            bool: True if successful.

        """
        try:
            graphDesc = kOperator.getGraphDesc()
            graphNodeName = kOperator.getPresetPath().split('.')[-1]


            def findPortOfType(dataTypes, connectionTypes):
                for port in graphDesc['ports']:
                    portName = port['name']
                    portConnectionType = port['execPortType']
                    portDataType = port['typeSpec']

                    if portDataType in dataTypes and portConnectionType in connectionTypes:
                        return port

                return None

            # Find operatorOwner to attach Splice Operator to.
            ownerOutPort = findPortOfType(['Mat44', 'Mat44[]'], ['Out', 'IO'])
            if ownerOutPort is None:
                raise Exception("Graph '" + graphNodeName + "' has no Mat44 outputs!")

            ownerOutPortName = ownerOutPort['name']
            ownerOutPortDataType = ownerOutPort['typeSpec']
            ownerOutPortConnectionType = ownerOutPort['execPortType']

            if ownerOutPortDataType == 'Mat44[]':
                operatorOwner = self.getDCCSceneItem( kOperator.getOutput(ownerOutPortName)[0] )
                ownerOutPortName = ownerOutPortName+str(0)
            else:
                operatorOwner = self.getDCCSceneItem( kOperator.getOutput(ownerOutPortName) )


            # Create Splice Operator
            canvasOpPath = si.FabricCanvasOpApply(operatorOwner.FullName, "", True, "", "")
            canvasOp = si.Dictionary.GetObject(canvasOpPath, False)

            si.FabricCanvasSetExtDeps(canvasOpPath, "", "Kraken" )
            si.FabricCanvasInstPreset(canvasOpPath, "", kOperator.getPresetPath(), "400", "0")


            def addCanvasPorts(canvasOpPath, portName, canvasGraphPort, portDataType, argConnectionType, dccSceneItem):

                if argConnectionType == 'In':
                    si.FabricCanvasAddPort(canvasOpPath, "", portName, "In", portDataType, "")
                    si.FabricCanvasConnect(canvasOpPath, "", portName, canvasGraphPort)
                elif argConnectionType in ['IO', 'Out']:
                    si.FabricCanvasAddPort(canvasOpPath, "", portName, "Out", portDataType, "")
                    si.FabricCanvasConnect(canvasOpPath, "", canvasGraphPort, portName)

                if portDataType == 'EvalContext':
                    return

                # Append the suffix based on the argument type, Softimage Only
                if portDataType == 'Mat44':
                    portmapDefinition = portName+"|XSI Port"

                    canvasOpPath2 = str(canvasOpPath) + ":"
                    si.FabricCanvasOpPortMapDefine(canvasOpPath, portmapDefinition)
                    canvasOpPath = str(canvasOpPath2)[:-1]

                    canvasOp = si.Dictionary.GetObject(canvasOpPath, False)
                    si.FabricCanvasOpConnectPort(canvasOpPath, portName, dccSceneItem.FullName+".kine.global")

                elif portDataType in ['Scalar', 'Boolean']:

                    portmapDefinition = portName+"|XSI Parameter"

                    canvasOpPath2 = str(canvasOpPath) + ":"
                    si.FabricCanvasOpPortMapDefine(canvasOpPath, portmapDefinition)
                    canvasOpPath = str(canvasOpPath2)[:-1]
                    canvasOp = si.Dictionary.GetObject(canvasOpPath, False)

                    parameter = canvasOp.Parameters(portName)
                    if parameter is not None:
                        if portName == 'time':
                            parameter.AddExpression("T")
                            return
                        if portName == 'frame':
                            parameter.AddExpression("Fc")
                            return
                        else:
                            parameter.AddExpression(dccSceneItem.FullName)


            arraySizes = {}
            # connect the operator to the objects in the DCC
            for port in graphDesc['ports']:
                portName = port['name']
                portConnectionType = port['execPortType']
                portDataType = port['typeSpec']

                if portConnectionType not in ['In', 'IO', 'Out']:
                    raise Exception("Invalid connection type:" + portConnectionType)

                canvasOpPath2 = str(canvasOpPath) + ":"

                if portDataType.endswith('[]'):
                    elementDataType = portDataType[:-2]
                    if portConnectionType == 'In':
                        connectedObjects = kOperator.getInput(portName)

                        arrayNode = si.FabricCanvasAddFunc(canvasOpPath, "", portName+"_ComposeArray", "dfgEntry {}", "40", str(i * 100))
                        si.FabricCanvasAddPort(canvasOpPath, arrayNode, "array", "Out", portDataType, "")
                        arrayNodeCode = "dfgEntry { \n  array.resize("+str(len(connectedObjects))+");\n"
                        for j in range(len(connectedObjects)):
                            si.FabricCanvasAddPort(canvasOpPath, arrayNode, "value"+str(j), "In", elementDataType, "", "")
                            arrayNodeCode += "  array["+str(j)+"] = value"+str(j)+";\n"
                        arrayNodeCode += "}"
                        si.FabricCanvasSetCode(canvasOpPath, arrayNode, arrayNodeCode)

                        si.FabricCanvasConnect(canvasOpPath, "", arrayNode+".array", graphNodeName+"."+portName)

                    elif portConnectionType in ['IO', 'Out']:
                        connectedObjects = kOperator.getOutput(portName)

                        arrayNode = si.FabricCanvasAddFunc(canvasOpPath, "", portName+"_DecomposeArray", "dfgEntry {}", "800", str(i * 100))
                        si.FabricCanvasAddPort(canvasOpPath, arrayNode, "array", "In", portDataType, "")
                        arrayNodeCode = "dfgEntry { \n"
                        for j in range(len(connectedObjects)):
                            si.FabricCanvasAddPort(canvasOpPath, arrayNode, "value"+str(j), "Out", elementDataType, "", "")
                            arrayNodeCode += "  value"+str(j)+" = array["+str(j)+"];\n"
                        arrayNodeCode += "}"
                        si.FabricCanvasSetCode(canvasOpPath, arrayNode, arrayNodeCode)

                        si.FabricCanvasConnect(canvasOpPath, "", graphNodeName+"."+portName, arrayNode+".array")

                        # OutArrays must be resized by the splice op.
                        arraySizes[portName] = len(connectedObjects)

                    for j in range(len(connectedObjects)):
                        dccSceneItem = self.getDCCSceneItem(connectedObjects[j])
                        if dccSceneItem is None:
                            raise Exception("Operator:'"+kOperator.getName()+"' of type:'"+kOperator.getPresetPath()+"' port:'"+portName+"' dcc item not found for item:" + connectedObjects[j].getPath())
                        addCanvasPorts(canvasOpPath, portName+str(j), arrayNode+".value"+str(j), elementDataType, portConnectionType, dccSceneItem)

                else:
                    if portConnectionType == 'In':
                        connectedObject = kOperator.getInput(portName)
                    elif portConnectionType in ['IO', 'Out']:
                        connectedObject = kOperator.getOutput(portName)

                    dccSceneItem = self.getDCCSceneItem(connectedObject)
                    if dccSceneItem is None:
                        raise Exception("Operator:'"+kOperator.getName()+"' of type:'"+kOperator.getPresetPath()+"' port:'"+portName+"' dcc item not found for item:" + connectedObject.getPath());
                    addCanvasPorts(canvasOpPath, portName, graphNodeName+"."+portName, portDataType, portConnectionType, dccSceneItem)

                canvasOpPath = canvasOpPath2[:-1]

        finally:
            pass

        return True

    # ==================
    # Parameter Methods
    # ==================
    def lockParameters(self, kSceneItem):
        """Locks flagged SRT parameters.

        Args:
            kSceneItem (object): kraken object to lock the SRT parameters on.

        Returns:
            bool: True if successful.

        """

        dccSceneItem = self.getDCCSceneItem(kSceneItem)

        # Lock Rotation
        if kSceneItem.testFlag("lockXRotation") is True:
            dccSceneItem.Kinematics.Local.Parameters('rotx').SetLock(constants.siLockLevelManipulation)
            dccSceneItem.Kinematics.Local.Parameters('rotx').SetCapabilityFlag(constants.siKeyable, False)

        if kSceneItem.testFlag("lockYRotation") is True:
            dccSceneItem.Kinematics.Local.Parameters('roty').SetLock(constants.siLockLevelManipulation)
            dccSceneItem.Kinematics.Local.Parameters('roty').SetCapabilityFlag(constants.siKeyable, False)

        if kSceneItem.testFlag("lockZRotation") is True:
            dccSceneItem.Kinematics.Local.Parameters('rotz').SetLock(constants.siLockLevelManipulation)
            dccSceneItem.Kinematics.Local.Parameters('rotz').SetCapabilityFlag(constants.siKeyable, False)

        # Lock Scale
        if kSceneItem.testFlag("lockXScale") is True:
            dccSceneItem.Kinematics.Local.Parameters('sclx').SetLock(constants.siLockLevelManipulation)
            dccSceneItem.Kinematics.Local.Parameters('sclx').SetCapabilityFlag(constants.siKeyable, False)

        if kSceneItem.testFlag("lockYScale") is True:
            dccSceneItem.Kinematics.Local.Parameters('scly').SetLock(constants.siLockLevelManipulation)
            dccSceneItem.Kinematics.Local.Parameters('scly').SetCapabilityFlag(constants.siKeyable, False)

        if kSceneItem.testFlag("lockZScale") is True:
            dccSceneItem.Kinematics.Local.Parameters('sclz').SetLock(constants.siLockLevelManipulation)
            dccSceneItem.Kinematics.Local.Parameters('sclz').SetCapabilityFlag(constants.siKeyable, False)

        # Lock Translation
        if kSceneItem.testFlag("lockXTranslation") is True:
            dccSceneItem.Kinematics.Local.Parameters('posx').SetLock(constants.siLockLevelManipulation)
            dccSceneItem.Kinematics.Local.Parameters('posx').SetCapabilityFlag(constants.siKeyable, False)

        if kSceneItem.testFlag("lockYTranslation") is True:
            dccSceneItem.Kinematics.Local.Parameters('posy').SetLock(constants.siLockLevelManipulation)
            dccSceneItem.Kinematics.Local.Parameters('posy').SetCapabilityFlag(constants.siKeyable, False)

        if kSceneItem.testFlag("lockZTranslation") is True:
            dccSceneItem.Kinematics.Local.Parameters('posz').SetLock(constants.siLockLevelManipulation)
            dccSceneItem.Kinematics.Local.Parameters('posz').SetCapabilityFlag(constants.siKeyable, False)

        return True


    # ===================
    # Visibility Methods
    # ===================
    def setVisibility(self, kSceneItem):
        """Sets the visibility of the object after its been created.

        Args:
            kSceneItem (object): kraken object to set the visibility on.

        Returns:
            bool: True if successful.

        """

        dccSceneItem = self.getDCCSceneItem(kSceneItem)

        if kSceneItem.getShapeVisibility() is False:
            dccSceneItem.Properties("Visibility").Parameters("viewvis").Value = False

        return True


    # ================
    # Display Methods
    # ================
    def setObjectColor(self, kSceneItem):
        """Sets the color on the dccSceneItem.

        Args:
            kSceneItem (object): kraken object to set the color on.

        Returns:
            bool: True if successful.

        """

        colors = self.config.getColors()
        dccSceneItem = self.getDCCSceneItem(kSceneItem)
        buildColor = self.getBuildColor(kSceneItem)

        if buildColor is not None:
            displayProperty = dccSceneItem.AddProperty("Display Property")
            displayProperty.Parameters("wirecolorr").Value = colors[buildColor][1][0]
            displayProperty.Parameters("wirecolorg").Value = colors[buildColor][1][1]
            displayProperty.Parameters("wirecolorb").Value = colors[buildColor][1][2]

        return True


    # ==================
    # Transform Methods
    # ==================
    def setTransform(self, kSceneItem):
        """Translates the transform to Softimage transform.

        Args:
            kSceneItem (object): object to set the transform on.

        Returns:
            bool: True if successful.

        """

        dccSceneItem = self.getDCCSceneItem(kSceneItem)

        xfo = XSIMath.CreateTransform()
        sc = XSIMath.CreateVector3(kSceneItem.xfo.sc.x, kSceneItem.xfo.sc.y, kSceneItem.xfo.sc.z)

        quat = XSIMath.CreateQuaternion(kSceneItem.xfo.ori.w, kSceneItem.xfo.ori.v.x, kSceneItem.xfo.ori.v.y, kSceneItem.xfo.ori.v.z)
        tr = XSIMath.CreateVector3(kSceneItem.xfo.tr.x, kSceneItem.xfo.tr.y, kSceneItem.xfo.tr.z)

        xfo.SetScaling(sc)
        xfo.SetRotationFromQuaternion(quat)
        xfo.SetTranslation(tr)

        dccSceneItem.Kinematics.Global.PutTransform2(None, xfo)

        dccSceneItem.Kinematics.Local.Parameters('rotorder').Value = kSceneItem.ro.order

        return True


    # ==============
    # Build Methods
    # ==============
    def _preBuild(self, kSceneItem):
        """Pre-Build commands.

        Args:
            kSceneItem (object): kraken kSceneItem object to build.

        Returns:
            bool: True if successful.

        """

        si.SetValue("preferences.scripting.cmdlog", False, "")

        return True


    def _postBuild(self):
        """Post-Build commands.

        Returns:
            bool: True if successful.

        """

        return True<|MERGE_RESOLUTION|>--- conflicted
+++ resolved
@@ -737,13 +737,12 @@
                         else:
                             parameter.AddExpression(dccSceneItem.FullName)
 
-<<<<<<< HEAD
-=======
             # Add the private/non-mayaAttr port that stores the Solver object
-            si.fabricSplice("addInternalPort", spliceOpPath, "{\"portName\":\"solver\", \"dataType\":\"" + solverTypeName + "\", \"extension\":\"" + kOperator.getExtension() + "\", \"portMode\":\"io\"}", "")
-            si.fabricSplice("setPortPersistence", spliceOpPath, '{"portName":"solver", "persistence":true }', "")
-
->>>>>>> 6239dc5a
+            # Note: persistence will have to be re-setup for 2.0. the interface has changed,
+            # and I don't think we need a command to enable it anymore.
+            # si.fabricSplice("addInternalPort", spliceOpPath, "{\"portName\":\"solver\", \"dataType\":\"" + solverTypeName + "\", \"extension\":\"" + kOperator.getExtension() + "\", \"portMode\":\"io\"}", "")
+            # si.fabricSplice("setPortPersistence", spliceOpPath, '{"portName":"solver", "persistence":true }', "")
+
 
             arraySizes = {}
             # connect the operator to the objects in the DCC
