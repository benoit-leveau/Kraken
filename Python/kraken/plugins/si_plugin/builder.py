--- conflicted
+++ resolved
@@ -737,13 +737,8 @@
                         else:
                             parameter.AddExpression(dccSceneItem.FullName)
 
-<<<<<<< HEAD
-=======
-            # Add the private/non-mayaAttr port that stores the Solver object
-            si.fabricSplice("addInternalPort", spliceOpPath, "{\"portName\":\"solver\", \"dataType\":\"" + solverTypeName + "\", \"extension\":\"" + kOperator.getExtension() + "\", \"portMode\":\"io\"}", "")
             si.fabricSplice("setPortPersistence", spliceOpPath, '{"portName":"solver", "persistence":true }', "")
 
->>>>>>> e03be537
 
             arraySizes = {}
             # connect the operator to the objects in the DCC
